//
//  GlucoseHUDView.swift
//  Loop
//
//  Created by Nate Racklyeft on 8/3/16.
//  Copyright © 2016 Nathan Racklyeft. All rights reserved.
//

import UIKit
import HealthKit
import LoopKit
import LoopKitUI

public final class GlucoseHUDView: BaseHUDView {
    
    static let staleGlucoseRepresentation: String = "---"
    
    private var stalenessTimer: Timer?
    
    private var isStaleAt: Date? {
        didSet {
            if oldValue != isStaleAt {
                stalenessTimer?.invalidate()
                stalenessTimer = nil
            }
        }
    }
    
    public var isVisible: Bool = true {
        didSet {
            if oldValue != isVisible {
                if !isVisible {
                    stalenessTimer?.invalidate()
                    stalenessTimer = nil
                } else {
                    startStalenessTimerIfNeeded()
                }
            }
        }
    }
    
    private func startStalenessTimerIfNeeded() {
        if let fireDate = isStaleAt, isVisible, stalenessTimer == nil {
            
            stalenessTimer = Timer(fire: fireDate, interval: 0, repeats: false) { (_) in
                self.glucoseLabel.text = GlucoseHUDView.staleGlucoseRepresentation
            }
            RunLoop.main.add(stalenessTimer!, forMode: .default)
        }
    }
    
    override public var orderPriority: HUDViewOrderPriority {
        return 2
    }

    @IBOutlet private weak var unitLabel: UILabel! {
        didSet {
            unitLabel.text = "–"
            unitLabel.textColor = tintColor
        }
    }

    @IBOutlet private weak var glucoseLabel: UILabel! {
        didSet {
            glucoseLabel.text = GlucoseHUDView.staleGlucoseRepresentation
            glucoseLabel.textColor = tintColor
        }
    }

    @IBOutlet private weak var alertLabel: UILabel! {
        didSet {
            alertLabel.alpha = 0
            alertLabel.textColor = UIColor.white
            alertLabel.layer.cornerRadius = 9
            alertLabel.clipsToBounds = true
        }
    }

    public override func tintColorDidChange() {
        super.tintColorDidChange()

        unitLabel.textColor = tintColor
        glucoseLabel.textColor = tintColor
    }

    override public func stateColorsDidUpdate() {
        super.stateColorsDidUpdate()
        updateColor()
    }

    private func updateColor() {
        switch sensorAlertState {
        case .missing, .invalid:
            alertLabel.backgroundColor = stateColors?.warning
        case .remote:
            alertLabel.backgroundColor = stateColors?.unknown
        case .ok:
            alertLabel.backgroundColor = stateColors?.normal
        }
    }

    private enum SensorAlertState {
        case ok
        case missing
        case invalid
        case remote
    }

    private var sensorAlertState = SensorAlertState.ok {
        didSet {
            var alertLabelAlpha: CGFloat = 1

            switch sensorAlertState {
            case .ok:
                alertLabelAlpha = 0
            case .missing, .invalid:
                alertLabel.text = "!"
            case .remote:
                alertLabel.text = "☁︎"
            }

            updateColor()

            UIView.animate(withDuration: 0.25, animations: {
                self.alertLabel.alpha = alertLabelAlpha
            })
        }
    }

    public func setGlucoseQuantity(_ glucoseQuantity: Double, at glucoseStartDate: Date, unit: HKUnit, staleGlucoseAge: TimeInterval, sensor: SensorDisplayable?) {
        var accessibilityStrings = [String]()

        let time = timeFormatter.string(from: glucoseStartDate)
        caption?.text = time
        
<<<<<<< HEAD
        let glucoseValueCurrent = glucoseStartDate.timeIntervalSinceNow > -staleGlucoseAge
=======
        isStaleAt = glucoseStartDate.addingTimeInterval(staleGlucoseAge)
        let glucoseValueCurrent = Date() < isStaleAt!
>>>>>>> 9c856116

        let numberFormatter = NumberFormatter.glucoseFormatter(for: unit)
        if let valueString = numberFormatter.string(from: glucoseQuantity) {
            if glucoseValueCurrent {
                glucoseLabel.text = valueString
                startStalenessTimerIfNeeded()
            } else {
<<<<<<< HEAD
                glucoseLabel.text = "---"
=======
                glucoseLabel.text = GlucoseHUDView.staleGlucoseRepresentation
>>>>>>> 9c856116
            }
            accessibilityStrings.append(String(format: LocalizedString("%1$@ at %2$@", comment: "Accessbility format value describing glucose: (1: glucose number)(2: glucose time)"), valueString, time))
        }

        var unitStrings = [unit.localizedShortUnitString]

        if let trend = sensor?.trendType, glucoseValueCurrent {
            unitStrings.append(trend.symbol)
            accessibilityStrings.append(trend.localizedDescription)
        }

        if sensor == nil {
            sensorAlertState = .missing
        } else if sensor!.isStateValid == false {
            sensorAlertState = .invalid
            accessibilityStrings.append(LocalizedString("Needs attention", comment: "Accessibility label component for glucose HUD describing an invalid state"))
        } else if sensor!.isLocal == false {
            sensorAlertState = .remote
        } else {
            sensorAlertState = .ok
        }

        unitLabel.text = unitStrings.joined(separator: " ")
        accessibilityValue = accessibilityStrings.joined(separator: ", ")
        
        
    }

    private lazy var timeFormatter = DateFormatter(timeStyle: .short)

}<|MERGE_RESOLUTION|>--- conflicted
+++ resolved
@@ -133,12 +133,8 @@
         let time = timeFormatter.string(from: glucoseStartDate)
         caption?.text = time
         
-<<<<<<< HEAD
-        let glucoseValueCurrent = glucoseStartDate.timeIntervalSinceNow > -staleGlucoseAge
-=======
         isStaleAt = glucoseStartDate.addingTimeInterval(staleGlucoseAge)
         let glucoseValueCurrent = Date() < isStaleAt!
->>>>>>> 9c856116
 
         let numberFormatter = NumberFormatter.glucoseFormatter(for: unit)
         if let valueString = numberFormatter.string(from: glucoseQuantity) {
@@ -146,11 +142,7 @@
                 glucoseLabel.text = valueString
                 startStalenessTimerIfNeeded()
             } else {
-<<<<<<< HEAD
-                glucoseLabel.text = "---"
-=======
                 glucoseLabel.text = GlucoseHUDView.staleGlucoseRepresentation
->>>>>>> 9c856116
             }
             accessibilityStrings.append(String(format: LocalizedString("%1$@ at %2$@", comment: "Accessbility format value describing glucose: (1: glucose number)(2: glucose time)"), valueString, time))
         }
