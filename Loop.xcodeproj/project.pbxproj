--- conflicted
+++ resolved
@@ -537,15 +537,12 @@
 		E93E86CC24E2E02200FF40C8 /* high_and_stable_predicted_glucose.json in Resources */ = {isa = PBXBuildFile; fileRef = E93E86C724E2E02200FF40C8 /* high_and_stable_predicted_glucose.json */; };
 		E93E86CD24E2E02200FF40C8 /* high_and_stable_counteraction_effect.json in Resources */ = {isa = PBXBuildFile; fileRef = E93E86C824E2E02200FF40C8 /* high_and_stable_counteraction_effect.json */; };
 		E93E86CE24E2E02200FF40C8 /* high_and_stable_momentum_effect.json in Resources */ = {isa = PBXBuildFile; fileRef = E93E86C924E2E02200FF40C8 /* high_and_stable_momentum_effect.json */; };
-<<<<<<< HEAD
+		E942DE96253BE68F00AC532D /* NSBundle.swift in Sources */ = {isa = PBXBuildFile; fileRef = 430DA58D1D4AEC230097D1CA /* NSBundle.swift */; };
+		E942DE9F253BE6A900AC532D /* NSTimeInterval.swift in Sources */ = {isa = PBXBuildFile; fileRef = 439897341CD2F7DE00223065 /* NSTimeInterval.swift */; };
+		E942DF34253BF87F00AC532D /* Intents.intentdefinition in Sources */ = {isa = PBXBuildFile; fileRef = 43785E9B2120E7060057DED1 /* Intents.intentdefinition */; };
 		E95749392566DD59005A1DC6 /* IntentHandler.swift in Sources */ = {isa = PBXBuildFile; fileRef = E95749382566DD59005A1DC6 /* IntentHandler.swift */; };
 		E95749542566DDA7005A1DC6 /* OverrideIntentHandler.swift in Sources */ = {isa = PBXBuildFile; fileRef = E95749532566DDA7005A1DC6 /* OverrideIntentHandler.swift */; };
 		E95749732566E2CB005A1DC6 /* UserDefaults+LoopIntents.swift in Sources */ = {isa = PBXBuildFile; fileRef = E95749722566E2CA005A1DC6 /* UserDefaults+LoopIntents.swift */; };
-=======
-		E942DE96253BE68F00AC532D /* NSBundle.swift in Sources */ = {isa = PBXBuildFile; fileRef = 430DA58D1D4AEC230097D1CA /* NSBundle.swift */; };
-		E942DE9F253BE6A900AC532D /* NSTimeInterval.swift in Sources */ = {isa = PBXBuildFile; fileRef = 439897341CD2F7DE00223065 /* NSTimeInterval.swift */; };
-		E942DF34253BF87F00AC532D /* Intents.intentdefinition in Sources */ = {isa = PBXBuildFile; fileRef = 43785E9B2120E7060057DED1 /* Intents.intentdefinition */; };
->>>>>>> 0d0deb5f
 		E95D380124EADE7C005E2F50 /* DoseStoreProtocol.swift in Sources */ = {isa = PBXBuildFile; fileRef = E95D380024EADE7C005E2F50 /* DoseStoreProtocol.swift */; };
 		E95D380324EADF36005E2F50 /* CarbStoreProtocol.swift in Sources */ = {isa = PBXBuildFile; fileRef = E95D380224EADF36005E2F50 /* CarbStoreProtocol.swift */; };
 		E95D380524EADF78005E2F50 /* GlucoseStoreProtocol.swift in Sources */ = {isa = PBXBuildFile; fileRef = E95D380424EADF78005E2F50 /* GlucoseStoreProtocol.swift */; };
@@ -556,9 +553,6 @@
 		E98A55F524EEE15A0008715D /* OnOffSelectionController.swift in Sources */ = {isa = PBXBuildFile; fileRef = E98A55F424EEE15A0008715D /* OnOffSelectionController.swift */; };
 		E98A55F724EEE1E10008715D /* OnOffSelectionView.swift in Sources */ = {isa = PBXBuildFile; fileRef = E98A55F624EEE1E10008715D /* OnOffSelectionView.swift */; };
 		E98A55F924EEFC200008715D /* OnOffSelectionViewModel.swift in Sources */ = {isa = PBXBuildFile; fileRef = E98A55F824EEFC200008715D /* OnOffSelectionViewModel.swift */; };
-<<<<<<< HEAD
-		E9B0802B253BBDFF00BAD8F8 /* IntentExtensionInfo.swift in Sources */ = {isa = PBXBuildFile; fileRef = E9B08020253BBDE900BAD8F8 /* IntentExtensionInfo.swift */; };
-=======
 		E9B07F7F253BBA6500BAD8F8 /* IntentHandler.swift in Sources */ = {isa = PBXBuildFile; fileRef = E9B07F7E253BBA6500BAD8F8 /* IntentHandler.swift */; };
 		E9B07F94253BBA6500BAD8F8 /* Loop Intent Extension.appex in Embed App Extensions */ = {isa = PBXBuildFile; fileRef = E9B07F7C253BBA6500BAD8F8 /* Loop Intent Extension.appex */; settings = {ATTRIBUTES = (RemoveHeadersOnCopy, ); }; };
 		E9B07FEE253BBC7100BAD8F8 /* OverrideIntentHandler.swift in Sources */ = {isa = PBXBuildFile; fileRef = E9B07FED253BBC7100BAD8F8 /* OverrideIntentHandler.swift */; };
@@ -566,7 +560,6 @@
 		E9B08021253BBDE900BAD8F8 /* IntentExtensionInfo.swift in Sources */ = {isa = PBXBuildFile; fileRef = E9B08020253BBDE900BAD8F8 /* IntentExtensionInfo.swift */; };
 		E9B0802B253BBDFF00BAD8F8 /* IntentExtensionInfo.swift in Sources */ = {isa = PBXBuildFile; fileRef = E9B08020253BBDE900BAD8F8 /* IntentExtensionInfo.swift */; };
 		E9B080B1253BDA6300BAD8F8 /* UserDefaults+LoopIntents.swift in Sources */ = {isa = PBXBuildFile; fileRef = E9B08015253BBD7300BAD8F8 /* UserDefaults+LoopIntents.swift */; };
->>>>>>> 0d0deb5f
 		E9BB27AB23B85C3500FB4987 /* SleepStore.swift in Sources */ = {isa = PBXBuildFile; fileRef = E9BB27AA23B85C3500FB4987 /* SleepStore.swift */; };
 		E9C00EF224C6221B00628F35 /* LoopSettings.swift in Sources */ = {isa = PBXBuildFile; fileRef = E9C00EEF24C620EF00628F35 /* LoopSettings.swift */; };
 		E9C00EF324C6222400628F35 /* LoopSettings.swift in Sources */ = {isa = PBXBuildFile; fileRef = E9C00EEF24C620EF00628F35 /* LoopSettings.swift */; };
@@ -735,8 +728,6 @@
 			remoteGlobalIDString = 892A5D34222F03CB008961AB;
 			remoteInfo = LoopTestingKit;
 		};
-<<<<<<< HEAD
-=======
 		E9B07F92253BBA6500BAD8F8 /* PBXContainerItemProxy */ = {
 			isa = PBXContainerItemProxy;
 			containerPortal = 43776F841B8022E90074EA36 /* Project object */;
@@ -744,7 +735,6 @@
 			remoteGlobalIDString = E9B07F7B253BBA6500BAD8F8;
 			remoteInfo = "Loop Intent Extension";
 		};
->>>>>>> 0d0deb5f
 /* End PBXContainerItemProxy section */
 
 /* Begin PBXCopyFilesBuildPhase section */
@@ -1510,13 +1500,7 @@
 		E93E86C924E2E02200FF40C8 /* high_and_stable_momentum_effect.json */ = {isa = PBXFileReference; fileEncoding = 4; lastKnownFileType = text.json; path = high_and_stable_momentum_effect.json; sourceTree = "<group>"; };
 		E942DE13253BE1DE00AC532D /* LoopKit.xcodeproj */ = {isa = PBXFileReference; lastKnownFileType = "wrapper.pb-project"; name = LoopKit.xcodeproj; path = ../LoopKit/LoopKit.xcodeproj; sourceTree = "<group>"; };
 		E942DE31253BE1E200AC532D /* LoopKit */ = {isa = PBXFileReference; lastKnownFileType = folder; name = LoopKit; path = ../LoopKit; sourceTree = "<group>"; };
-<<<<<<< HEAD
-		E95749382566DD59005A1DC6 /* IntentHandler.swift */ = {isa = PBXFileReference; lastKnownFileType = sourcecode.swift; path = IntentHandler.swift; sourceTree = "<group>"; };
-		E95749532566DDA7005A1DC6 /* OverrideIntentHandler.swift */ = {isa = PBXFileReference; lastKnownFileType = sourcecode.swift; path = OverrideIntentHandler.swift; sourceTree = "<group>"; };
-		E95749722566E2CA005A1DC6 /* UserDefaults+LoopIntents.swift */ = {isa = PBXFileReference; fileEncoding = 4; lastKnownFileType = sourcecode.swift; path = "UserDefaults+LoopIntents.swift"; sourceTree = "<group>"; };
-=======
 		E942DE6D253BE5E100AC532D /* Loop Intent Extension.entitlements */ = {isa = PBXFileReference; lastKnownFileType = text.plist.entitlements; path = "Loop Intent Extension.entitlements"; sourceTree = "<group>"; };
->>>>>>> 0d0deb5f
 		E95D380024EADE7C005E2F50 /* DoseStoreProtocol.swift */ = {isa = PBXFileReference; lastKnownFileType = sourcecode.swift; path = DoseStoreProtocol.swift; sourceTree = "<group>"; };
 		E95D380224EADF36005E2F50 /* CarbStoreProtocol.swift */ = {isa = PBXFileReference; lastKnownFileType = sourcecode.swift; path = CarbStoreProtocol.swift; sourceTree = "<group>"; };
 		E95D380424EADF78005E2F50 /* GlucoseStoreProtocol.swift */ = {isa = PBXFileReference; lastKnownFileType = sourcecode.swift; path = GlucoseStoreProtocol.swift; sourceTree = "<group>"; };
@@ -1527,16 +1511,12 @@
 		E98A55F424EEE15A0008715D /* OnOffSelectionController.swift */ = {isa = PBXFileReference; lastKnownFileType = sourcecode.swift; path = OnOffSelectionController.swift; sourceTree = "<group>"; };
 		E98A55F624EEE1E10008715D /* OnOffSelectionView.swift */ = {isa = PBXFileReference; lastKnownFileType = sourcecode.swift; path = OnOffSelectionView.swift; sourceTree = "<group>"; };
 		E98A55F824EEFC200008715D /* OnOffSelectionViewModel.swift */ = {isa = PBXFileReference; lastKnownFileType = sourcecode.swift; path = OnOffSelectionViewModel.swift; sourceTree = "<group>"; };
-<<<<<<< HEAD
-		E9B07F86253BBA6500BAD8F8 /* IntentsUI.framework */ = {isa = PBXFileReference; lastKnownFileType = wrapper.framework; name = IntentsUI.framework; path = System/Library/Frameworks/IntentsUI.framework; sourceTree = SDKROOT; };
-=======
 		E9B07F7C253BBA6500BAD8F8 /* Loop Intent Extension.appex */ = {isa = PBXFileReference; explicitFileType = "wrapper.app-extension"; includeInIndex = 0; path = "Loop Intent Extension.appex"; sourceTree = BUILT_PRODUCTS_DIR; };
 		E9B07F7E253BBA6500BAD8F8 /* IntentHandler.swift */ = {isa = PBXFileReference; lastKnownFileType = sourcecode.swift; path = IntentHandler.swift; sourceTree = "<group>"; };
 		E9B07F80253BBA6500BAD8F8 /* Info.plist */ = {isa = PBXFileReference; lastKnownFileType = text.plist.xml; path = Info.plist; sourceTree = "<group>"; };
 		E9B07F86253BBA6500BAD8F8 /* IntentsUI.framework */ = {isa = PBXFileReference; lastKnownFileType = wrapper.framework; name = IntentsUI.framework; path = System/Library/Frameworks/IntentsUI.framework; sourceTree = SDKROOT; };
 		E9B07FED253BBC7100BAD8F8 /* OverrideIntentHandler.swift */ = {isa = PBXFileReference; lastKnownFileType = sourcecode.swift; path = OverrideIntentHandler.swift; sourceTree = "<group>"; };
 		E9B08015253BBD7300BAD8F8 /* UserDefaults+LoopIntents.swift */ = {isa = PBXFileReference; lastKnownFileType = sourcecode.swift; path = "UserDefaults+LoopIntents.swift"; sourceTree = "<group>"; };
->>>>>>> 0d0deb5f
 		E9B08020253BBDE900BAD8F8 /* IntentExtensionInfo.swift */ = {isa = PBXFileReference; lastKnownFileType = sourcecode.swift; path = IntentExtensionInfo.swift; sourceTree = "<group>"; };
 		E9BB27AA23B85C3500FB4987 /* SleepStore.swift */ = {isa = PBXFileReference; lastKnownFileType = sourcecode.swift; path = SleepStore.swift; sourceTree = "<group>"; };
 		E9C00EEF24C620EF00628F35 /* LoopSettings.swift */ = {isa = PBXFileReference; lastKnownFileType = sourcecode.swift; path = LoopSettings.swift; sourceTree = "<group>"; };
@@ -1783,13 +1763,8 @@
 				4328E0311CFC068900E199AA /* WatchContext+LoopKit.swift */,
 				E9C00EF424C623EF00628F35 /* LoopSettings+Loop.swift */,
 				A987CD4824A58A0100439ADC /* ZipArchive.swift */,
-<<<<<<< HEAD
-				E95749382566DD59005A1DC6 /* IntentHandler.swift */,
-				E95749532566DDA7005A1DC6 /* OverrideIntentHandler.swift */,
-=======
 				C19008FD25225D3900721625 /* SimpleBolusCalculator.swift */,
 				C1C660D0252E4DD5009B5C32 /* LoopConstants.swift */,
->>>>>>> 0d0deb5f
 			);
 			path = Models;
 			sourceTree = "<group>";
@@ -2469,10 +2444,7 @@
 		968DCD53F724DE56FFE51920 /* Frameworks */ = {
 			isa = PBXGroup;
 			children = (
-<<<<<<< HEAD
-=======
 				1DC63E7325351BDF004605DA /* TrueTime.framework */,
->>>>>>> 0d0deb5f
 				E942DE31253BE1E200AC532D /* LoopKit */,
 				E942DE13253BE1DE00AC532D /* LoopKit.xcodeproj */,
 				C1EBB080252590C7000D9680 /* Minizip.framework */,
@@ -4758,12 +4730,8 @@
 				CODE_SIGN_ENTITLEMENTS = "$(LOOP_ENTITLEMENTS)";
 				CODE_SIGN_IDENTITY = "$(LOOP_CODE_SIGN_IDENTITY_DEBUG)";
 				CODE_SIGN_STYLE = "$(LOOP_CODE_SIGN_STYLE)";
-<<<<<<< HEAD
-				DEVELOPMENT_TEAM = T93DJEUU9W;
-=======
 				DEBUG_INFORMATION_FORMAT = "dwarf-with-dsym";
 				DEVELOPMENT_TEAM = "$(LOOP_DEVELOPMENT_TEAM)";
->>>>>>> 0d0deb5f
 				INFOPLIST_FILE = Loop/Info.plist;
 				IPHONEOS_DEPLOYMENT_TARGET = 13.0;
 				LD_RUNPATH_SEARCH_PATHS = "$(inherited) @executable_path/Frameworks";
