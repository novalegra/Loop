--- conflicted
+++ resolved
@@ -3535,11 +3535,7 @@
 				ASSETCATALOG_COMPILER_APPICON_NAME = "$(APPICON_NAME)";
 				CODE_SIGN_ENTITLEMENTS = Loop/Loop.entitlements;
 				CODE_SIGN_IDENTITY = "iPhone Developer";
-<<<<<<< HEAD
-				DEVELOPMENT_TEAM = T93DJEUU9W;
-=======
-				DEVELOPMENT_TEAM = UY678SP37Q;
->>>>>>> e5d788a4
+				DEVELOPMENT_TEAM = "";
 				ENABLE_BITCODE = YES;
 				INFOPLIST_FILE = Loop/Info.plist;
 				LD_RUNPATH_SEARCH_PATHS = "$(inherited) @executable_path/Frameworks";
@@ -3558,11 +3554,7 @@
 				ASSETCATALOG_COMPILER_APPICON_NAME = "$(APPICON_NAME)";
 				CODE_SIGN_ENTITLEMENTS = Loop/Loop.entitlements;
 				CODE_SIGN_IDENTITY = "iPhone Developer";
-<<<<<<< HEAD
-				DEVELOPMENT_TEAM = T93DJEUU9W;
-=======
-				DEVELOPMENT_TEAM = UY678SP37Q;
->>>>>>> e5d788a4
+				DEVELOPMENT_TEAM = "";
 				ENABLE_BITCODE = YES;
 				INFOPLIST_FILE = Loop/Info.plist;
 				LD_RUNPATH_SEARCH_PATHS = "$(inherited) @executable_path/Frameworks";
@@ -3580,11 +3572,7 @@
 				CODE_SIGN_ENTITLEMENTS = "WatchApp Extension/WatchApp Extension.entitlements";
 				CODE_SIGN_IDENTITY = "iPhone Developer";
 				"CODE_SIGN_IDENTITY[sdk=watchos*]" = "iPhone Developer";
-<<<<<<< HEAD
-				DEVELOPMENT_TEAM = T93DJEUU9W;
-=======
-				DEVELOPMENT_TEAM = UY678SP37Q;
->>>>>>> e5d788a4
+				DEVELOPMENT_TEAM = "";
 				FRAMEWORK_SEARCH_PATHS = "$(PROJECT_DIR)/Carthage/Build/watchOS";
 				INFOPLIST_FILE = "WatchApp Extension/Info.plist";
 				LD_RUNPATH_SEARCH_PATHS = "$(inherited) @executable_path/Frameworks @executable_path/../../Frameworks";
@@ -3607,11 +3595,7 @@
 				CODE_SIGN_ENTITLEMENTS = "WatchApp Extension/WatchApp Extension.entitlements";
 				CODE_SIGN_IDENTITY = "iPhone Developer";
 				"CODE_SIGN_IDENTITY[sdk=watchos*]" = "iPhone Developer";
-<<<<<<< HEAD
-				DEVELOPMENT_TEAM = T93DJEUU9W;
-=======
-				DEVELOPMENT_TEAM = UY678SP37Q;
->>>>>>> e5d788a4
+				DEVELOPMENT_TEAM = "";
 				FRAMEWORK_SEARCH_PATHS = "$(PROJECT_DIR)/Carthage/Build/watchOS";
 				INFOPLIST_FILE = "WatchApp Extension/Info.plist";
 				LD_RUNPATH_SEARCH_PATHS = "$(inherited) @executable_path/Frameworks @executable_path/../../Frameworks";
@@ -3632,11 +3616,7 @@
 				ASSETCATALOG_COMPILER_APPICON_NAME = "$(APPICON_NAME)";
 				CODE_SIGN_IDENTITY = "iPhone Developer";
 				"CODE_SIGN_IDENTITY[sdk=watchos*]" = "iPhone Developer";
-<<<<<<< HEAD
-				DEVELOPMENT_TEAM = T93DJEUU9W;
-=======
-				DEVELOPMENT_TEAM = UY678SP37Q;
->>>>>>> e5d788a4
+				DEVELOPMENT_TEAM = "";
 				FRAMEWORK_SEARCH_PATHS = "$(PROJECT_DIR)/Carthage/Build/watchOS";
 				IBSC_MODULE = WatchApp_Extension;
 				INFOPLIST_FILE = WatchApp/Info.plist;
@@ -3657,11 +3637,7 @@
 				ASSETCATALOG_COMPILER_APPICON_NAME = "$(APPICON_NAME)";
 				CODE_SIGN_IDENTITY = "iPhone Developer";
 				"CODE_SIGN_IDENTITY[sdk=watchos*]" = "iPhone Developer";
-<<<<<<< HEAD
-				DEVELOPMENT_TEAM = T93DJEUU9W;
-=======
-				DEVELOPMENT_TEAM = UY678SP37Q;
->>>>>>> e5d788a4
+				DEVELOPMENT_TEAM = "";
 				FRAMEWORK_SEARCH_PATHS = "$(PROJECT_DIR)/Carthage/Build/watchOS";
 				IBSC_MODULE = WatchApp_Extension;
 				INFOPLIST_FILE = WatchApp/Info.plist;
@@ -3941,11 +3917,7 @@
 				CODE_SIGN_IDENTITY = "Apple Development";
 				"CODE_SIGN_IDENTITY[sdk=iphoneos*]" = "iPhone Developer";
 				CODE_SIGN_STYLE = Automatic;
-<<<<<<< HEAD
-				DEVELOPMENT_TEAM = T93DJEUU9W;
-=======
-				DEVELOPMENT_TEAM = UY678SP37Q;
->>>>>>> e5d788a4
+				DEVELOPMENT_TEAM = "";
 				ENABLE_BITCODE = NO;
 				INFOPLIST_FILE = "Loop Status Extension/Info.plist";
 				LD_RUNPATH_SEARCH_PATHS = "$(inherited) @executable_path/Frameworks @executable_path/../../Frameworks";
@@ -3967,11 +3939,7 @@
 				CODE_SIGN_IDENTITY = "Apple Development";
 				"CODE_SIGN_IDENTITY[sdk=iphoneos*]" = "iPhone Developer";
 				CODE_SIGN_STYLE = Automatic;
-<<<<<<< HEAD
-				DEVELOPMENT_TEAM = T93DJEUU9W;
-=======
-				DEVELOPMENT_TEAM = UY678SP37Q;
->>>>>>> e5d788a4
+				DEVELOPMENT_TEAM = "";
 				ENABLE_BITCODE = NO;
 				INFOPLIST_FILE = "Loop Status Extension/Info.plist";
 				LD_RUNPATH_SEARCH_PATHS = "$(inherited) @executable_path/Frameworks @executable_path/../../Frameworks";
