--- conflicted
+++ resolved
@@ -228,11 +228,7 @@
                 case .failure(let error):
                     deviceLogReport = "Error fetching entries: \(error)"
                 case .success(let entries):
-<<<<<<< HEAD
-                    deviceLogReport = entries.map { "* \($0.timestamp) \($0.deviceManager) \($0.deviceIdentifier ?? "") \($0.type) \($0.message)" }.joined(separator: "\n")
-=======
                     deviceLogReport = entries.map { "* \($0.timestamp) \($0.managerIdentifier) \($0.deviceIdentifier ?? "") \($0.type) \($0.message)" }.joined(separator: "\n")
->>>>>>> 21a26d56
                 }
                 
                 let report = [
