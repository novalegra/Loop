--- conflicted
+++ resolved
@@ -707,12 +707,6 @@
         }
         lastBLEDrivenUpdate = Date()
 
-<<<<<<< HEAD
-        cgmManager?.fetchNewDataIfNeeded { (result) in
-            if case .newData = result {
-                self.analyticsServicesManager.didFetchNewCGMData()
-            }
-=======
         refreshCGM()
     }
     
@@ -720,9 +714,8 @@
         if let cgmManager = cgmManager {
             cgmManager.fetchNewDataIfNeeded { (result) in
                 if case .newData = result {
-                    AnalyticsManager.shared.didFetchNewCGMData()
-                }
->>>>>>> 4c3bf0c6
+                    self.analyticsServicesManager.didFetchNewCGMData()
+                }
 
                 self.queue.async {
                     self.processCGMResult(cgmManager, result: result)
@@ -737,7 +730,7 @@
     func refreshDeviceData() {
         refreshCGM() {
             self.queue.async {
-                self.pumpManager?.assertCurrentPumpData()
+                self.pumpManager?.ensureCurrentPumpData(completion: nil)
             }
         }
     }
