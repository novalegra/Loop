//
//  LoopDataManager.swift
//  Naterade
//
//  Created by Nathan Racklyeft on 3/12/16.
//  Copyright © 2016 Nathan Racklyeft. All rights reserved.
//

import Foundation
import HealthKit
import LoopKit
import LoopCore


final class LoopDataManager: LoopSettingsAlerterDelegate {
    enum LoopUpdateContext: Int {
        case bolus
        case carbs
        case glucose
        case preferences
        case tempBasal
    }

    static let LoopUpdateContextKey = "com.loudnate.Loop.LoopDataManager.LoopUpdateContext"

    private let carbStore: CarbStoreProtocol

    private let doseStore: DoseStoreProtocol

    let dosingDecisionStore: DosingDecisionStoreProtocol

    private let glucoseStore: GlucoseStoreProtocol

    let settingsStore: SettingsStoreProtocol

    weak var delegate: LoopDataManagerDelegate?

    private let logger = DiagnosticLog(category: "LoopDataManager")

    private let analyticsServicesManager: AnalyticsServicesManager

    let loopSettingsAlerter: LoopSettingsAlerter

    private let now: () -> Date

    // References to registered notification center observers
    private var notificationObservers: [Any] = []
    
    private var overrideObserver: NSKeyValueObservation? = nil

    deinit {
        for observer in notificationObservers {
            NotificationCenter.default.removeObserver(observer)
        }
    }

    init(
        lastLoopCompleted: Date?,
        basalDeliveryState: PumpManagerStatus.BasalDeliveryState?,
        basalRateSchedule: BasalRateSchedule? = UserDefaults.appGroup?.basalRateSchedule,
        carbRatioSchedule: CarbRatioSchedule? = UserDefaults.appGroup?.carbRatioSchedule,
        insulinModelSettings: InsulinModelSettings? = UserDefaults.appGroup?.insulinModelSettings,
        insulinSensitivitySchedule: InsulinSensitivitySchedule? = UserDefaults.appGroup?.insulinSensitivitySchedule,
        settings: LoopSettings = UserDefaults.appGroup?.loopSettings ?? LoopSettings(),
        overrideHistory: TemporaryScheduleOverrideHistory,
        lastPumpEventsReconciliation: Date?,
        analyticsServicesManager: AnalyticsServicesManager,
        localCacheDuration: TimeInterval = .days(1),
        doseStore: DoseStoreProtocol,
        glucoseStore: GlucoseStoreProtocol,
        carbStore: CarbStoreProtocol,
        dosingDecisionStore: DosingDecisionStoreProtocol,
        settingsStore: SettingsStoreProtocol,
        now: @escaping () -> Date = { Date() },
        alertPresenter: AlertPresenter? = nil
    ) {
        self.analyticsServicesManager = analyticsServicesManager
        self.lockedLastLoopCompleted = Locked(lastLoopCompleted)
        self.lockedBasalDeliveryState = Locked(basalDeliveryState)
        self.settings = settings
        self.overrideHistory = overrideHistory

        let absorptionTimes = LoopCoreConstants.defaultCarbAbsorptionTimes

        self.overrideHistory.relevantTimeWindow = absorptionTimes.slow * 2

        self.carbStore = carbStore
        self.doseStore = doseStore
        self.glucoseStore = glucoseStore

        self.dosingDecisionStore = dosingDecisionStore

        self.now = now

        self.settingsStore = settingsStore

        retrospectiveCorrection = settings.enabledRetrospectiveCorrectionAlgorithm

<<<<<<< HEAD
=======
        loopSettingsAlerter = LoopSettingsAlerter(alertPresenter: alertPresenter)
        loopSettingsAlerter.delegate = self

>>>>>>> 0d0deb5f
        overrideObserver = UserDefaults.appGroup?.observe(\.intentExtensionOverrideToSet, options: [.new], changeHandler: {[weak self] (defaults, change) in
            guard let name = change.newValue??.lowercased(), let appGroup = UserDefaults.appGroup else {
                return
            }

            guard let preset = self?.settings.overridePresets.first(where: {$0.name.lowercased() == name}) else {
                self?.logger.error("Override Intent: Unable to find override named '%s'", String(describing: name))
                return
            }
            
            self?.logger.default("Override Intent: setting override named '%s'", String(describing: name))
            self?.settings.scheduleOverride = preset.createOverride(enactTrigger: .remote("Siri"))
            // Remove the override from UserDefaults so we don't set it multiple times
            appGroup.intentExtensionOverrideToSet = nil
        })

        overrideHistory.delegate = self

        // Observe changes
        notificationObservers = [
            NotificationCenter.default.addObserver(
                forName: CarbStore.carbEntriesDidChange,
                object: self.carbStore,
                queue: nil
            ) { (note) -> Void in
                self.dataAccessQueue.async {
                    self.logger.default("Received notification of carb entries changing")

                    self.carbEffect = nil
                    self.carbsOnBoard = nil
                    self.recentCarbEntries = nil
                    self.notify(forChange: .carbs)
                }
            },
            NotificationCenter.default.addObserver(
                forName: GlucoseStore.glucoseSamplesDidChange,
                object: self.glucoseStore,
                queue: nil
            ) { (note) in
                self.dataAccessQueue.async {
                    self.logger.default("Received notification of glucose samples changing")

                    self.glucoseMomentumEffect = nil

                    self.notify(forChange: .glucose)
                }
            },
            NotificationCenter.default.addObserver(
                forName: nil,
                object: self.doseStore,
                queue: OperationQueue.main
            ) { (note) in
                self.dataAccessQueue.async {
                    self.logger.default("Received notification of dosing changing")

                    self.insulinEffect = nil

                    self.notify(forChange: .bolus)
                }
            }
        ]
    }

    /// Loop-related settings
    ///
    /// These are not thread-safe.

    @Published var settings: LoopSettings {
        didSet {
            guard settings != oldValue else {
                return
            }

            if settings.preMealOverride != oldValue.preMealOverride {
                // The prediction isn't actually invalid, but a target range change requires recomputing recommended doses
                predictedGlucose = nil
            }

            if settings.scheduleOverride != oldValue.scheduleOverride {
                overrideHistory.recordOverride(settings.scheduleOverride)

                // Invalidate cached effects affected by the override
                self.carbEffect = nil
                self.carbsOnBoard = nil
                self.insulinEffect = nil
            }

            UserDefaults.appGroup?.loopSettings = settings
            notify(forChange: .preferences)
            analyticsServicesManager.didChangeLoopSettings(from: oldValue, to: settings)
        }
    }

    let overrideHistory: TemporaryScheduleOverrideHistory

    // MARK: - Calculation state

    fileprivate let dataAccessQueue: DispatchQueue = DispatchQueue(label: "com.loudnate.Naterade.LoopDataManager.dataAccessQueue", qos: .utility)

    private var carbEffect: [GlucoseEffect]? {
        didSet {
            predictedGlucose = nil

            // Carb data may be back-dated, so re-calculate the retrospective glucose.
            retrospectiveGlucoseDiscrepancies = nil
        }
    }

    private var insulinEffect: [GlucoseEffect]? {
        didSet {
            insulinEffectIncludingPendingInsulin = nil
            predictedGlucose = nil
        }
    }

    private var insulinEffectIncludingPendingInsulin: [GlucoseEffect]? {
        didSet {
            predictedGlucoseIncludingPendingInsulin = nil
        }
    }

    private var glucoseMomentumEffect: [GlucoseEffect]? {
        didSet {
            predictedGlucose = nil
        }
    }

    private var retrospectiveGlucoseEffect: [GlucoseEffect] = [] {
        didSet {
            predictedGlucose = nil
        }
    }

    /// When combining retrospective glucose discrepancies, extend the window slightly as a buffer.
    private let retrospectiveCorrectionGroupingIntervalMultiplier = 1.01

    private var retrospectiveGlucoseDiscrepancies: [GlucoseEffect]? {
        didSet {
            retrospectiveGlucoseDiscrepanciesSummed = retrospectiveGlucoseDiscrepancies?.combinedSums(of: LoopConstants.retrospectiveCorrectionGroupingInterval * retrospectiveCorrectionGroupingIntervalMultiplier)
        }
    }

    private var retrospectiveGlucoseDiscrepanciesSummed: [GlucoseChange]?

    fileprivate var predictedGlucose: [PredictedGlucoseValue]? {
        didSet {
            recommendedTempBasal = nil
            recommendedBolus = nil
            predictedGlucoseIncludingPendingInsulin = nil
        }
    }

    fileprivate var predictedGlucoseIncludingPendingInsulin: [PredictedGlucoseValue]?

    private var recentCarbEntries: [StoredCarbEntry]?

    fileprivate var recommendedTempBasal: (recommendation: TempBasalRecommendation, date: Date)?

    fileprivate var recommendedBolus: (recommendation: BolusRecommendation, date: Date)?

    fileprivate var carbsOnBoard: CarbValue?

    var basalDeliveryState: PumpManagerStatus.BasalDeliveryState? {
        get {
            return lockedBasalDeliveryState.value
        }
        set {
            self.logger.debug("Updating basalDeliveryState to %{public}@", String(describing: newValue))
            lockedBasalDeliveryState.value = newValue
        }
    }
    private let lockedBasalDeliveryState: Locked<PumpManagerStatus.BasalDeliveryState?>

    fileprivate var lastRequestedBolus: DoseEntry?

    /// The last date at which a loop completed, from prediction to dose (if dosing is enabled)
    var lastLoopCompleted: Date? {
        get {
            return lockedLastLoopCompleted.value
        }
        set {
            lockedLastLoopCompleted.value = newValue
        }
    }
    private let lockedLastLoopCompleted: Locked<Date?>

    fileprivate var lastLoopError: Error?

    /// A timeline of average velocity of glucose change counteracting predicted insulin effects
    fileprivate var insulinCounteractionEffects: [GlucoseEffectVelocity] = [] {
        didSet {
            carbEffect = nil
            carbsOnBoard = nil
        }
    }

    // Confined to dataAccessQueue
    private var retrospectiveCorrection: RetrospectiveCorrection

    // MARK: - Background task management

    private var backgroundTask: UIBackgroundTaskIdentifier = .invalid

    private func startBackgroundTask() {
        endBackgroundTask()
        backgroundTask = UIApplication.shared.beginBackgroundTask(withName: "PersistenceController save") {
            self.endBackgroundTask()
        }
    }

    private func endBackgroundTask() {
        if backgroundTask != .invalid {
            UIApplication.shared.endBackgroundTask(backgroundTask)
            backgroundTask = .invalid
        }
    }

    private func loopDidComplete(date: Date, duration: TimeInterval) {
        lastLoopCompleted = date
        NotificationManager.clearLoopNotRunningNotifications()
        NotificationManager.scheduleLoopNotRunningNotifications()
        analyticsServicesManager.loopDidSucceed(duration)
        storeDosingDecision(withDate: date)

        NotificationCenter.default.post(name: .LoopCompleted, object: self)
    }

    private func loopDidError(date: Date, error: Error, duration: TimeInterval) {
        logger.error("%{public}@", String(describing: error))
        lastLoopError = error
        analyticsServicesManager.loopDidError()
        storeDosingDecision(withDate: date, withError: error)
    }
}

// MARK: Background task management
extension LoopDataManager: PersistenceControllerDelegate {
    func persistenceControllerWillSave(_ controller: PersistenceController) {
        startBackgroundTask()
    }

    func persistenceControllerDidSave(_ controller: PersistenceController, error: PersistenceController.PersistenceControllerError?) {
        endBackgroundTask()
    }
}


// MARK: Override history tracking
extension LoopDataManager: TemporaryScheduleOverrideHistoryDelegate {
    func temporaryScheduleOverrideHistoryDidUpdate(_ history: TemporaryScheduleOverrideHistory) {
        UserDefaults.appGroup?.overrideHistory = history
    }
}

// MARK: - Preferences
extension LoopDataManager {

    /// The daily schedule of basal insulin rates
    var basalRateSchedule: BasalRateSchedule? {
        get {
            return doseStore.basalProfile
        }
        set {
            doseStore.basalProfile = newValue
            UserDefaults.appGroup?.basalRateSchedule = newValue
            notify(forChange: .preferences)

            if let newValue = newValue, let oldValue = doseStore.basalProfile, newValue.items != oldValue.items {
                analyticsServicesManager.didChangeBasalRateSchedule()
            }
        }
    }

    /// The basal rate schedule, applying recent overrides relative to the current moment in time.
    var basalRateScheduleApplyingOverrideHistory: BasalRateSchedule? {
        return doseStore.basalProfileApplyingOverrideHistory
    }

    /// The daily schedule of carbs-to-insulin ratios
    /// This is measured in grams/Unit
    var carbRatioSchedule: CarbRatioSchedule? {
        get {
            return carbStore.carbRatioSchedule
        }
        set {
            carbStore.carbRatioSchedule = newValue
            UserDefaults.appGroup?.carbRatioSchedule = newValue

            // Invalidate cached effects based on this schedule
            carbEffect = nil
            carbsOnBoard = nil

            notify(forChange: .preferences)
        }
    }

    /// The carb ratio schedule, applying recent overrides relative to the current moment in time.
    var carbRatioScheduleApplyingOverrideHistory: CarbRatioSchedule? {
        return carbStore.carbRatioScheduleApplyingOverrideHistory
    }

    /// The length of time insulin has an effect on blood glucose
    var insulinModelSettings: InsulinModelSettings? {
        get {
            guard let model = doseStore.insulinModel else {
                return nil
            }

            return InsulinModelSettings(model: model)
        }
        set {
            doseStore.insulinModel = newValue?.model
            UserDefaults.appGroup?.insulinModelSettings = newValue

            self.dataAccessQueue.async {
                // Invalidate cached effects based on this schedule
                self.insulinEffect = nil

                self.notify(forChange: .preferences)
            }

            analyticsServicesManager.didChangeInsulinModel()
        }
    }

    /// The daily schedule of insulin sensitivity (also known as ISF)
    /// This is measured in <blood glucose>/Unit
    var insulinSensitivitySchedule: InsulinSensitivitySchedule? {
        get {
            return carbStore.insulinSensitivitySchedule
        }
        set {
            carbStore.insulinSensitivitySchedule = newValue
            doseStore.insulinSensitivitySchedule = newValue

            UserDefaults.appGroup?.insulinSensitivitySchedule = newValue

            dataAccessQueue.async {
                // Invalidate cached effects based on this schedule
                self.carbEffect = nil
                self.carbsOnBoard = nil
                self.insulinEffect = nil

                self.notify(forChange: .preferences)
            }
        }
    }

    /// The insulin sensitivity schedule, applying recent overrides relative to the current moment in time.
    var insulinSensitivityScheduleApplyingOverrideHistory: InsulinSensitivitySchedule? {
        return carbStore.insulinSensitivityScheduleApplyingOverrideHistory
    }

    /// Sets a new time zone for a the schedule-based settings
    ///
    /// - Parameter timeZone: The time zone
    func setScheduleTimeZone(_ timeZone: TimeZone) {
        if timeZone != basalRateSchedule?.timeZone {
            analyticsServicesManager.pumpTimeZoneDidChange()
            basalRateSchedule?.timeZone = timeZone
        }

        if timeZone != carbRatioSchedule?.timeZone {
            analyticsServicesManager.pumpTimeZoneDidChange()
            carbRatioSchedule?.timeZone = timeZone
        }

        if timeZone != insulinSensitivitySchedule?.timeZone {
            analyticsServicesManager.pumpTimeZoneDidChange()
            insulinSensitivitySchedule?.timeZone = timeZone
        }

        if timeZone != settings.glucoseTargetRangeSchedule?.timeZone {
            settings.glucoseTargetRangeSchedule?.timeZone = timeZone
        }
    }
}


// MARK: - Intake
extension LoopDataManager {
    /// Adds and stores glucose samples
    ///
    /// - Parameters:
    ///   - samples: The new glucose samples to store
    ///   - completion: A closure called once upon completion
    ///   - result: The stored glucose values
    func addGlucoseSamples(
        _ samples: [NewGlucoseSample],
        completion: ((_ result: Swift.Result<[StoredGlucoseSample], Error>) -> Void)? = nil
    ) {
        glucoseStore.addGlucoseSamples(samples) { (result) in
            self.dataAccessQueue.async {
                switch result {
                case .success(let samples):
                    if let endDate = samples.sorted(by: { $0.startDate < $1.startDate }).first?.startDate {
                        // Prune back any counteraction effects for recomputation
                        self.insulinCounteractionEffects = self.insulinCounteractionEffects.filter { $0.endDate < endDate }
                    }

                    completion?(.success(samples))
                case .failure(let error):
                    completion?(.failure(error))
                }
            }
        }
    }

    /// Adds and stores carb data, and recommends a bolus if needed
    ///
    /// - Parameters:
    ///   - carbEntry: The new carb value
    ///   - completion: A closure called once upon completion
    ///   - result: The bolus recommendation
    func addCarbEntry(_ carbEntry: NewCarbEntry, replacing replacingEntry: StoredCarbEntry? = nil, completion: @escaping (_ result: Result<StoredCarbEntry>) -> Void) {
        let addCompletion: (CarbStoreResult<StoredCarbEntry>) -> Void = { (result) in
            self.dataAccessQueue.async {
                switch result {
                case .success(let storedCarbEntry):
                    // Remove the active pre-meal target override
                    self.settings.clearOverride(matching: .preMeal)

                    self.carbEffect = nil
                    self.carbsOnBoard = nil
                    completion(.success(storedCarbEntry))
                case .failure(let error):
                    completion(.failure(error))
                }
            }
        }

        if let replacingEntry = replacingEntry {
            carbStore.replaceCarbEntry(replacingEntry, withEntry: carbEntry, completion: addCompletion)
        } else {
            carbStore.addCarbEntry(carbEntry, completion: addCompletion)
        }
    }

    /// Adds a bolus requested of the pump, but not confirmed.
    ///
    /// - Parameters:
    ///   - dose: The DoseEntry representing the requested bolus
    func addRequestedBolus(_ dose: DoseEntry, completion: (() -> Void)?) {
        dataAccessQueue.async {
            self.logger.debug("addRequestedBolus")
            self.lastRequestedBolus = dose
            self.notify(forChange: .bolus)

            completion?()
        }
    }

    /// Notifies the manager that the bolus is confirmed, but not fully delivered.
    ///
    /// - Parameters:
    ///   - dose: The DoseEntry representing the confirmed bolus.
    func bolusConfirmed(_ dose: DoseEntry, completion: (() -> Void)?) {
        self.dataAccessQueue.async {
            self.logger.debug("bolusConfirmed")
            self.lastRequestedBolus = nil
            self.recommendedBolus = nil
            self.recommendedTempBasal = nil
            self.insulinEffect = nil
            self.notify(forChange: .bolus)

            completion?()
        }
    }

    /// Notifies the manager that the bolus failed.
    ///
    /// - Parameters:
    ///   - dose: The DoseEntry representing the confirmed bolus.
    func bolusRequestFailed(_ error: Error, completion: (() -> Void)?) {
        self.dataAccessQueue.async {
            self.logger.debug("bolusRequestFailed")
            self.lastRequestedBolus = nil
            self.insulinEffect = nil
            self.notify(forChange: .bolus)

            completion?()
        }
    }


    /// Adds and stores new pump events
    ///
    /// - Parameters:
    ///   - events: The pump events to add
    ///   - completion: A closure called once upon completion
    ///   - error: An error explaining why the events could not be saved.
    func addPumpEvents(_ events: [NewPumpEvent], lastReconciliation: Date?, completion: @escaping (_ error: DoseStore.DoseStoreError?) -> Void) {
        doseStore.addPumpEvents(events, lastReconciliation: lastReconciliation) { (error) in
            self.dataAccessQueue.async {
                if error == nil {
                    self.insulinEffect = nil
                }
                completion(error)
            }
        }
    }

    /// Adds and stores a pump reservoir volume
    ///
    /// - Parameters:
    ///   - units: The reservoir volume, in units
    ///   - date: The date of the volume reading
    ///   - completion: A closure called once upon completion
    ///   - result: The current state of the reservoir values:
    ///       - newValue: The new stored value
    ///       - lastValue: The previous new stored value
    ///       - areStoredValuesContinuous: Whether the current recent state of the stored reservoir data is considered continuous and reliable for deriving insulin effects after addition of this new value.
    func addReservoirValue(_ units: Double, at date: Date, completion: @escaping (_ result: Result<(newValue: ReservoirValue, lastValue: ReservoirValue?, areStoredValuesContinuous: Bool)>) -> Void) {
        doseStore.addReservoirValue(units, at: date) { (newValue, previousValue, areStoredValuesContinuous, error) in
            if let error = error {
                completion(.failure(error))
            } else if let newValue = newValue {
                self.dataAccessQueue.async {
                    self.insulinEffect = nil

                    if let newDoseStartDate = previousValue?.startDate {
                        // Prune back any counteraction effects for recomputation, after the effect delay
                        self.insulinCounteractionEffects = self.insulinCounteractionEffects.filterDateRange(nil, newDoseStartDate.addingTimeInterval(.minutes(10)))
                    }

                    completion(.success((
                        newValue: newValue,
                        lastValue: previousValue,
                        areStoredValuesContinuous: areStoredValuesContinuous
                    )))
                }
            } else {
                assertionFailure()
            }
        }
    }

    func storeDosingDecision(withDate date: Date, withError error: Error? = nil) {
        getLoopState { (_, state) in
            self.doseStore.insulinOnBoard(at: date) { result in
                var insulinOnBoardError: Error?
                var insulinOnBoard: InsulinValue?

                switch result {
                case .failure(let error):
                    insulinOnBoardError = error
                case .success(let insulinValue):
                    insulinOnBoard = insulinValue
                }

                UNUserNotificationCenter.current().getNotificationSettings() { notificationSettings in
                    self.dataAccessQueue.async {
                        let dosingDecision = StoredDosingDecision(date: date,
                                                                  insulinOnBoard: insulinOnBoard,
                                                                  carbsOnBoard: state.carbsOnBoard,
                                                                  scheduleOverride: self.settings.scheduleOverride,
                                                                  glucoseTargetRangeSchedule: self.settings.glucoseTargetRangeSchedule,
                                                                  effectiveGlucoseTargetRangeSchedule: self.settings.effectiveGlucoseTargetRangeSchedule(),
                                                                  predictedGlucose: state.predictedGlucose,
                                                                  predictedGlucoseIncludingPendingInsulin: state.predictedGlucoseIncludingPendingInsulin,
                                                                  lastReservoirValue: StoredDosingDecision.LastReservoirValue(self.doseStore.lastReservoirValue),
                                                                  recommendedTempBasal: StoredDosingDecision.TempBasalRecommendationWithDate(state.recommendedTempBasal),
                                                                  recommendedBolus: StoredDosingDecision.BolusRecommendationWithDate(state.recommendedBolus),
                                                                  pumpManagerStatus: self.delegate?.pumpManagerStatus,
                                                                  notificationSettings: NotificationSettings(notificationSettings),
                                                                  deviceSettings: UIDevice.current.deviceSettings,
                                                                  errors: [error, state.error, insulinOnBoardError].compactMap { $0 })
                        self.dosingDecisionStore.storeDosingDecision(dosingDecision) {}
                    }
                }
            }
        }
    }

    func storeBolusDosingDecision(_ bolusDosingDecision: BolusDosingDecision, withDate date: Date) {
        let dosingDecision = StoredDosingDecision(date: date,
                                                  insulinOnBoard: bolusDosingDecision.insulinOnBoard,
                                                  carbsOnBoard: bolusDosingDecision.carbsOnBoard,
                                                  scheduleOverride: bolusDosingDecision.scheduleOverride,
                                                  glucoseTargetRangeSchedule: bolusDosingDecision.glucoseTargetRangeSchedule,
                                                  effectiveGlucoseTargetRangeSchedule: bolusDosingDecision.effectiveGlucoseTargetRangeSchedule,
                                                  predictedGlucoseIncludingPendingInsulin: bolusDosingDecision.predictedGlucoseIncludingPendingInsulin,
                                                  manualGlucose: bolusDosingDecision.manualGlucose.map { SimpleGlucoseValue($0) },
                                                  originalCarbEntry: bolusDosingDecision.originalCarbEntry,
                                                  carbEntry: bolusDosingDecision.carbEntry,
                                                  recommendedBolus: bolusDosingDecision.recommendedBolus.map { StoredDosingDecision.BolusRecommendationWithDate(recommendation: $0, date: date) },
                                                  requestedBolus: bolusDosingDecision.requestedBolus)
        self.dosingDecisionStore.storeDosingDecision(dosingDecision) {}
    }

    func storeSettings() {
        guard let appGroup = UserDefaults.appGroup, let loopSettings = appGroup.loopSettings else {
            return
        }

        let settings = StoredSettings(date: now(),
                                      dosingEnabled: loopSettings.dosingEnabled,
                                      glucoseTargetRangeSchedule: loopSettings.glucoseTargetRangeSchedule,
                                      preMealTargetRange: loopSettings.preMealTargetRange,
                                      workoutTargetRange: loopSettings.legacyWorkoutTargetRange,
                                      overridePresets: loopSettings.overridePresets,
                                      scheduleOverride: loopSettings.scheduleOverride,
                                      preMealOverride: loopSettings.preMealOverride,
                                      maximumBasalRatePerHour: loopSettings.maximumBasalRatePerHour,
                                      maximumBolus: loopSettings.maximumBolus,
                                      suspendThreshold: loopSettings.suspendThreshold,
                                      deviceToken: loopSettings.deviceToken?.hexadecimalString,
                                      insulinModel: appGroup.insulinModelSettings.map { StoredInsulinModel($0) },
                                      basalRateSchedule: appGroup.basalRateSchedule,
                                      insulinSensitivitySchedule: appGroup.insulinSensitivitySchedule,
                                      carbRatioSchedule: appGroup.carbRatioSchedule,
                                      bloodGlucoseUnit: loopSettings.glucoseUnit)
        self.settingsStore.storeSettings(settings) {}
    }

    // Actions

    func enactRecommendedTempBasal(_ completion: @escaping (_ error: Error?) -> Void) {
        dataAccessQueue.async {
            self.setRecommendedTempBasal(completion)
        }
    }

    /// Runs the "loop"
    ///
    /// Executes an analysis of the current data, and recommends an adjustment to the current
    /// temporary basal rate.
    func loop() {
        self.dataAccessQueue.async {
            self.logger.default("Loop running")
            NotificationCenter.default.post(name: .LoopRunning, object: self)

            self.lastLoopError = nil
            let startDate = self.now()

            do {
                try self.update()

                if self.delegate?.automaticDosingEnabled == true {
                    self.setRecommendedTempBasal { (error) -> Void in
                        if let error = error {
                            self.loopDidError(date: self.now(), error: error, duration: -startDate.timeIntervalSince(self.now()))
                        } else {
                            self.loopDidComplete(date: self.now(), duration: -startDate.timeIntervalSince(self.now()))
                        }
                        self.logger.default("Loop ended")
                        self.notify(forChange: .tempBasal)
                    }

                    // Delay the notification until we know the result of the temp basal
                    return
                } else {
                    self.loopDidComplete(date: self.now(), duration: -startDate.timeIntervalSince(self.now()))
                }
            } catch let error {
                self.loopDidError(date: self.now(), error: error, duration: -startDate.timeIntervalSince(self.now()))
            }

            self.logger.default("Loop ended")
            self.notify(forChange: .tempBasal)
        }
    }

    /// - Throws:
    ///     - LoopError.configurationError
    ///     - LoopError.glucoseTooOld
    ///     - LoopError.missingDataError
    ///     - LoopError.pumpDataTooOld
    fileprivate func update() throws {
        dispatchPrecondition(condition: .onQueue(dataAccessQueue))
        let updateGroup = DispatchGroup()

        // Fetch glucose effects as far back as we want to make retroactive analysis
        var latestGlucoseDate: Date?
        updateGroup.enter()
        glucoseStore.getGlucoseSamples(start: Date(timeInterval: -LoopCoreConstants.inputDataRecencyInterval, since: now()), end: nil) { (result) in
            switch result {
            case .failure(let error):
                self.logger.error("Failure getting glucose samples: %{public}@", String(describing: error))
                latestGlucoseDate = nil
            case .success(let samples):
                latestGlucoseDate = samples.last?.startDate
            }
            updateGroup.leave()
        }
        _ = updateGroup.wait(timeout: .distantFuture)

        guard let lastGlucoseDate = latestGlucoseDate else {
            throw LoopError.missingDataError(.glucose)
        }

        let retrospectiveStart = lastGlucoseDate.addingTimeInterval(-retrospectiveCorrection.retrospectionInterval)

        let earliestEffectDate = Date(timeInterval: .hours(-24), since: now())
        let nextEffectDate = insulinCounteractionEffects.last?.endDate ?? earliestEffectDate

        if glucoseMomentumEffect == nil {
            updateGroup.enter()
            glucoseStore.getRecentMomentumEffect { (result) -> Void in
                switch result {
                case .failure(let error):
                    self.logger.error("Failure getting recent momentum effect: %{public}@", String(describing: error))
                    self.glucoseMomentumEffect = nil
                case .success(let effects):
                    self.glucoseMomentumEffect = effects
                }
                updateGroup.leave()
            }
        }

        if insulinEffect == nil {
            self.logger.debug("Recomputing insulin effects")
            updateGroup.enter()
            doseStore.getGlucoseEffects(start: nextEffectDate, end: nil, basalDosingEnd: now()) { (result) -> Void in
                switch result {
                case .failure(let error):
                    self.logger.error("%{public}@", String(describing: error))
                    self.insulinEffect = nil
                case .success(let effects):
                    self.insulinEffect = effects
                }

                updateGroup.leave()
            }
        }

        if insulinEffectIncludingPendingInsulin == nil {
            updateGroup.enter()
            doseStore.getGlucoseEffects(start: nextEffectDate, end: nil, basalDosingEnd: nil) { (result) -> Void in
                switch result {
                case .failure(let error):
                    self.logger.error("Could not fetch insulin effects: %{public}@", String(describing: error))
                    self.insulinEffectIncludingPendingInsulin = nil
                case .success(let effects):
                    self.insulinEffectIncludingPendingInsulin = effects
                }

                updateGroup.leave()
            }
        }

        _ = updateGroup.wait(timeout: .distantFuture)

        if nextEffectDate < lastGlucoseDate, let insulinEffect = insulinEffect {
            updateGroup.enter()
            self.logger.debug("Fetching counteraction effects after %{public}@", String(describing: nextEffectDate))
            glucoseStore.getCounteractionEffects(start: nextEffectDate, end: nil, to: insulinEffect) { (result) in
                switch result {
                case .failure(let error):
                    self.logger.error("Failure getting counteraction effects: %{public}@", String(describing: error))
                case .success(let velocities):
                    self.insulinCounteractionEffects.append(contentsOf: velocities)
                }
                self.insulinCounteractionEffects = self.insulinCounteractionEffects.filterDateRange(earliestEffectDate, nil)

                updateGroup.leave()
            }

            _ = updateGroup.wait(timeout: .distantFuture)
        }

        if carbEffect == nil {
            updateGroup.enter()
            carbStore.getGlucoseEffects(
                start: retrospectiveStart, end: nil,
                effectVelocities: settings.dynamicCarbAbsorptionEnabled ? insulinCounteractionEffects : nil
            ) { (result) -> Void in
                switch result {
                case .failure(let error):
                    self.logger.error("%{public}@", String(describing: error))
                    self.carbEffect = nil
                    self.recentCarbEntries = nil
                case .success(let (entries, effects)):
                    self.carbEffect = effects
                    self.recentCarbEntries = entries
                }

                updateGroup.leave()
            }
        }

        if carbsOnBoard == nil {
            updateGroup.enter()
            carbStore.carbsOnBoard(at: now(), effectVelocities: settings.dynamicCarbAbsorptionEnabled ? insulinCounteractionEffects : nil) { (result) in
                switch result {
                case .failure(let error):
                    switch error {
                    case .noData:
                        // when there is no data, carbs on board is set to 0
                        self.carbsOnBoard = CarbValue(startDate: Date(), quantity: HKQuantity(unit: .gram(), doubleValue: 0))
                    default:
                        self.carbsOnBoard = nil
                    }
                case .success(let value):
                    self.carbsOnBoard = value
                }
                updateGroup.leave()
            }
        }

        _ = updateGroup.wait(timeout: .distantFuture)

        if retrospectiveGlucoseDiscrepancies == nil {
            do {
                try updateRetrospectiveGlucoseEffect()
            } catch let error {
                logger.error("%{public}@", String(describing: error))
            }
        }

        if predictedGlucose == nil {
            do {
                try updatePredictedGlucoseAndRecommendedBasalAndBolus()
            } catch let error {
                logger.error("%{public}@", String(describing: error))

                throw error
            }
        }
    }

    private func notify(forChange context: LoopUpdateContext) {
        if case .preferences = context {
            storeSettings()
        }

        NotificationCenter.default.post(name: .LoopDataUpdated,
            object: self,
            userInfo: [
                type(of: self).LoopUpdateContextKey: context.rawValue
            ]
        )
    }

    /// Computes amount of insulin from boluses that have been issued and not confirmed, and
    /// remaining insulin delivery from temporary basal rate adjustments above scheduled rate
    /// that are still in progress.
    ///
    /// - Returns: The amount of pending insulin, in units
    /// - Throws: LoopError.configurationError
    private func getPendingInsulin() throws -> Double {
        dispatchPrecondition(condition: .onQueue(dataAccessQueue))

        guard let basalRates = basalRateScheduleApplyingOverrideHistory else {
            throw LoopError.configurationError(.basalRateSchedule)
        }

        let pendingTempBasalInsulin: Double
        let date = now()

        if let basalDeliveryState = basalDeliveryState, case .tempBasal(let lastTempBasal) = basalDeliveryState, lastTempBasal.endDate > date {
            let normalBasalRate = basalRates.value(at: date)
            let remainingTime = lastTempBasal.endDate.timeIntervalSince(date)
            let remainingUnits = (lastTempBasal.unitsPerHour - normalBasalRate) * remainingTime.hours

            pendingTempBasalInsulin = max(0, remainingUnits)
        } else {
            pendingTempBasalInsulin = 0
        }

        let pendingBolusAmount: Double = lastRequestedBolus?.programmedUnits ?? 0

        // All outstanding potential insulin delivery
        return pendingTempBasalInsulin + pendingBolusAmount
    }

    /// - Throws:
    ///     - LoopError.missingDataError
    ///     - LoopError.configurationError
    ///     - LoopError.glucoseTooOld
    ///     - LoopError.pumpDataTooOld
    fileprivate func predictGlucose(
        startingAt startingGlucoseOverride: GlucoseValue? = nil,
        using inputs: PredictionInputEffect,
        historicalInsulinEffect insulinEffectOverride: [GlucoseEffect]? = nil,
        insulinCounteractionEffects insulinCounteractionEffectsOverride: [GlucoseEffectVelocity]? = nil,
        historicalCarbEffect carbEffectOverride: [GlucoseEffect]? = nil,
        potentialBolus: DoseEntry? = nil,
        potentialCarbEntry: NewCarbEntry? = nil,
        replacingCarbEntry replacedCarbEntry: StoredCarbEntry? = nil,
        includingPendingInsulin: Bool = false
    ) throws -> [PredictedGlucoseValue] {
        dispatchPrecondition(condition: .onQueue(dataAccessQueue))

        guard let model = insulinModelSettings?.model else {
            throw LoopError.configurationError(.insulinModel)
        }

        guard let glucose = startingGlucoseOverride ?? self.glucoseStore.latestGlucose else {
            throw LoopError.missingDataError(.glucose)
        }

        let pumpStatusDate = doseStore.lastAddedPumpData
        let lastGlucoseDate = glucose.startDate

        guard now().timeIntervalSince(lastGlucoseDate) <= LoopCoreConstants.inputDataRecencyInterval else {
            throw LoopError.glucoseTooOld(date: glucose.startDate)
        }

        guard now().timeIntervalSince(pumpStatusDate) <= LoopCoreConstants.inputDataRecencyInterval else {
            throw LoopError.pumpDataTooOld(date: pumpStatusDate)
        }

        var momentum: [GlucoseEffect] = []
        var retrospectiveGlucoseEffect = self.retrospectiveGlucoseEffect
        var effects: [[GlucoseEffect]] = []

        let insulinCounteractionEffects = insulinCounteractionEffectsOverride ?? self.insulinCounteractionEffects
        if inputs.contains(.carbs) {
            if let potentialCarbEntry = potentialCarbEntry {
                let retrospectiveStart = lastGlucoseDate.addingTimeInterval(-retrospectiveCorrection.retrospectionInterval)

                if potentialCarbEntry.startDate > lastGlucoseDate || recentCarbEntries?.isEmpty != false, replacedCarbEntry == nil {
                    // The potential carb effect is independent and can be summed with the existing effect
                    if let carbEffect = carbEffectOverride ?? self.carbEffect {
                        effects.append(carbEffect)
                    }

                    let potentialCarbEffect = try carbStore.glucoseEffects(
                        of: [potentialCarbEntry],
                        startingAt: retrospectiveStart,
                        endingAt: nil,
                        effectVelocities: settings.dynamicCarbAbsorptionEnabled ? insulinCounteractionEffects : nil
                    )

                    effects.append(potentialCarbEffect)
                } else {
                    var recentEntries = self.recentCarbEntries ?? []
                    if let replacedCarbEntry = replacedCarbEntry, let index = recentEntries.firstIndex(of: replacedCarbEntry) {
                        recentEntries.remove(at: index)
                    }

                    // If the entry is in the past or an entry is replaced, DCA and RC effects must be recomputed
                    var entries = recentEntries.map { NewCarbEntry(quantity: $0.quantity, startDate: $0.startDate, foodType: nil, absorptionTime: $0.absorptionTime) }
                    entries.append(potentialCarbEntry)
                    entries.sort(by: { $0.startDate > $1.startDate })

                    let potentialCarbEffect = try carbStore.glucoseEffects(
                        of: entries,
                        startingAt: retrospectiveStart,
                        endingAt: nil,
                        effectVelocities: settings.dynamicCarbAbsorptionEnabled ? insulinCounteractionEffects : nil
                    )

                    effects.append(potentialCarbEffect)

                    retrospectiveGlucoseEffect = computeRetrospectiveGlucoseEffect(startingAt: glucose, carbEffects: potentialCarbEffect)
                }
            } else if let carbEffect = carbEffectOverride ?? self.carbEffect {
                effects.append(carbEffect)
            }
        }

        if inputs.contains(.insulin) {
            let computationInsulinEffect: [GlucoseEffect]?
            if insulinEffectOverride != nil {
                computationInsulinEffect = insulinEffectOverride
            } else {
                computationInsulinEffect = includingPendingInsulin ? self.insulinEffectIncludingPendingInsulin : self.insulinEffect
            }

            if let insulinEffect = computationInsulinEffect {
                effects.append(insulinEffect)
            }

            if let potentialBolus = potentialBolus {
                guard let sensitivity = insulinSensitivityScheduleApplyingOverrideHistory else {
                    throw LoopError.configurationError(.generalSettings)
                }

                let earliestEffectDate = Date(timeInterval: .hours(-24), since: now())
                let nextEffectDate = insulinCounteractionEffects.last?.endDate ?? earliestEffectDate
                let bolusEffect = [potentialBolus]
                    .glucoseEffects(insulinModel: model, insulinSensitivity: sensitivity)
                    .filterDateRange(nextEffectDate, nil)
                effects.append(bolusEffect)
            }
        }

        if inputs.contains(.momentum), let momentumEffect = self.glucoseMomentumEffect {
            momentum = momentumEffect
        }

        if inputs.contains(.retrospection) {
            effects.append(retrospectiveGlucoseEffect)
        }

        var prediction = LoopMath.predictGlucose(startingAt: glucose, momentum: momentum, effects: effects)

        // Dosing requires prediction entries at least as long as the insulin model duration.
        // If our prediction is shorter than that, then extend it here.
        let finalDate = glucose.startDate.addingTimeInterval(model.effectDuration)
        if let last = prediction.last, last.startDate < finalDate {
            prediction.append(PredictedGlucoseValue(startDate: finalDate, quantity: last.quantity))
        }

        return prediction
    }

    fileprivate func predictGlucoseFromManualGlucose(
        _ glucose: NewGlucoseSample,
        potentialBolus: DoseEntry?,
        potentialCarbEntry: NewCarbEntry?,
        replacingCarbEntry replacedCarbEntry: StoredCarbEntry?,
        includingPendingInsulin: Bool
    ) throws -> [PredictedGlucoseValue] {
        let retrospectiveStart = glucose.date.addingTimeInterval(-retrospectiveCorrection.retrospectionInterval)
        let earliestEffectDate = Date(timeInterval: .hours(-24), since: now())
        let nextEffectDate = insulinCounteractionEffects.last?.endDate ?? earliestEffectDate

        let updateGroup = DispatchGroup()
        let effectCalculationError = Locked<Error?>(nil)

        var insulinEffect: [GlucoseEffect]?
        let basalDosingEnd = includingPendingInsulin ? nil : now()
        updateGroup.enter()
        doseStore.getGlucoseEffects(start: nextEffectDate, end: nil, basalDosingEnd: basalDosingEnd) { result in
            switch result {
            case .failure(let error):
                effectCalculationError.mutate { $0 = error }
            case .success(let effects):
                insulinEffect = effects
            }

            updateGroup.leave()
        }

        updateGroup.wait()

        if let error = effectCalculationError.value {
            throw error
        }

        var insulinCounteractionEffects = self.insulinCounteractionEffects
        if nextEffectDate < glucose.date, let insulinEffect = insulinEffect {
            updateGroup.enter()
            glucoseStore.getGlucoseSamples(start: nextEffectDate, end: nil) { result in
                switch result {
                case .failure(let error):
                    self.logger.error("Failure getting glucose samples: %{public}@", String(describing: error))
                case .success(let samples):
                    var samples = samples
                    let manualSample = StoredGlucoseSample(sample: glucose.quantitySample)
                    let insertionIndex = samples.partitioningIndex(where: { manualSample.startDate < $0.startDate })
                    samples.insert(manualSample, at: insertionIndex)
                    let velocities = self.glucoseStore.counteractionEffects(for: samples, to: insulinEffect)
                    insulinCounteractionEffects.append(contentsOf: velocities)
                }
                insulinCounteractionEffects = insulinCounteractionEffects.filterDateRange(earliestEffectDate, nil)

                updateGroup.leave()
            }

            updateGroup.wait()
        }

        var carbEffect: [GlucoseEffect]?
        updateGroup.enter()
        carbStore.getGlucoseEffects(
            start: retrospectiveStart, end: nil,
            effectVelocities: settings.dynamicCarbAbsorptionEnabled ? insulinCounteractionEffects : nil
        ) { result in
            switch result {
            case .failure(let error):
                effectCalculationError.mutate { $0 = error }
            case .success(let (_, effects)):
                carbEffect = effects
            }

            updateGroup.leave()
        }

        updateGroup.wait()

        if let error = effectCalculationError.value {
            throw error
        }

        return try predictGlucose(
            startingAt: glucose.quantitySample,
            using: [.insulin, .carbs],
            historicalInsulinEffect: insulinEffect,
            insulinCounteractionEffects: insulinCounteractionEffects,
            historicalCarbEffect: carbEffect,
            potentialBolus: potentialBolus,
            potentialCarbEntry: potentialCarbEntry,
            replacingCarbEntry: replacedCarbEntry,
            includingPendingInsulin: true
        )
    }

    fileprivate func recommendBolusForManualGlucose(_ glucose: NewGlucoseSample, consideringPotentialCarbEntry potentialCarbEntry: NewCarbEntry?, replacingCarbEntry replacedCarbEntry: StoredCarbEntry?) throws -> BolusRecommendation? {
        guard lastRequestedBolus == nil else {
            // Don't recommend changes if a bolus was just requested.
            // Sending additional pump commands is not going to be
            // successful in any case.
            return nil
        }

        let pendingInsulin = try getPendingInsulin()
        let shouldIncludePendingInsulin = pendingInsulin > 0
        let prediction = try predictGlucoseFromManualGlucose(glucose, potentialBolus: nil, potentialCarbEntry: potentialCarbEntry, replacingCarbEntry: replacedCarbEntry, includingPendingInsulin: shouldIncludePendingInsulin)
        return try recommendBolus(forPrediction: prediction, consideringPotentialCarbEntry: potentialCarbEntry)
    }

    /// - Throws: LoopError.missingDataError
    fileprivate func recommendBolus(consideringPotentialCarbEntry potentialCarbEntry: NewCarbEntry?, replacingCarbEntry replacedCarbEntry: StoredCarbEntry?) throws -> BolusRecommendation? {
        guard lastRequestedBolus == nil else {
            // Don't recommend changes if a bolus was just requested.
            // Sending additional pump commands is not going to be
            // successful in any case.
            return nil
        }

        let pendingInsulin = try getPendingInsulin()
        let shouldIncludePendingInsulin = pendingInsulin > 0
        let prediction = try predictGlucose(using: .all, potentialBolus: nil, potentialCarbEntry: potentialCarbEntry, replacingCarbEntry: replacedCarbEntry, includingPendingInsulin: shouldIncludePendingInsulin)
        return try recommendBolusValidatingDataRecency(forPrediction: prediction, consideringPotentialCarbEntry: potentialCarbEntry)
    }

    /// - Throws:
    ///     - LoopError.missingDataError
    ///     - LoopError.glucoseTooOld
    ///     - LoopError.pumpDataTooOld
    ///     - LoopError.configurationError
    fileprivate func recommendBolusValidatingDataRecency<Sample: GlucoseValue>(forPrediction predictedGlucose: [Sample],
                                                                               consideringPotentialCarbEntry potentialCarbEntry: NewCarbEntry?) throws -> BolusRecommendation? {
        guard let glucose = glucoseStore.latestGlucose else {
            throw LoopError.missingDataError(.glucose)
        }

        let pumpStatusDate = doseStore.lastAddedPumpData
        let lastGlucoseDate = glucose.startDate

        guard now().timeIntervalSince(lastGlucoseDate) <= LoopCoreConstants.inputDataRecencyInterval else {
            throw LoopError.glucoseTooOld(date: glucose.startDate)
        }

        guard now().timeIntervalSince(pumpStatusDate) <= LoopCoreConstants.inputDataRecencyInterval else {
            throw LoopError.pumpDataTooOld(date: pumpStatusDate)
        }

        guard glucoseMomentumEffect != nil else {
            throw LoopError.missingDataError(.momentumEffect)
        }

        guard carbEffect != nil else {
            throw LoopError.missingDataError(.carbEffect)
        }

        guard insulinEffect != nil else {
            throw LoopError.missingDataError(.insulinEffect)
        }

        return try recommendBolus(forPrediction: predictedGlucose, consideringPotentialCarbEntry: potentialCarbEntry)
    }
    
    /// - Throws: LoopError.configurationError
    private func recommendBolus<Sample: GlucoseValue>(forPrediction predictedGlucose: [Sample],
                                                      consideringPotentialCarbEntry potentialCarbEntry: NewCarbEntry?) throws -> BolusRecommendation? {
        guard
            let glucoseTargetRange = settings.effectiveGlucoseTargetRangeSchedule(presumingMealEntry: potentialCarbEntry != nil),
            let insulinSensitivity = insulinSensitivityScheduleApplyingOverrideHistory,
            let maxBolus = settings.maximumBolus,
            let model = insulinModelSettings?.model
        else {
            throw LoopError.configurationError(.generalSettings)
        }

        guard lastRequestedBolus == nil
        else {
            // Don't recommend changes if a bolus was just requested.
            // Sending additional pump commands is not going to be
            // successful in any case.
            return nil
        }

        let volumeRounder = { (_ units: Double) in
            return self.delegate?.loopDataManager(self, roundBolusVolume: units) ?? units
        }

        return predictedGlucose.recommendedBolus(
            to: glucoseTargetRange,
            suspendThreshold: settings.suspendThreshold?.quantity,
            sensitivity: insulinSensitivity,
            model: model,
            pendingInsulin: 0, // Pending insulin is already reflected in the prediction
            maxBolus: maxBolus,
            volumeRounder: volumeRounder
        )
    }

    /// Generates a correction effect based on how large the discrepancy is between the current glucose and its model predicted value.
    ///
    /// - Throws: LoopError.missingDataError
    private func updateRetrospectiveGlucoseEffect() throws {
        dispatchPrecondition(condition: .onQueue(dataAccessQueue))

        // Get carb effects, otherwise clear effect and throw error
        guard let carbEffects = self.carbEffect else {
            retrospectiveGlucoseDiscrepancies = nil
            retrospectiveGlucoseEffect = []
            throw LoopError.missingDataError(.carbEffect)
        }

        // Get most recent glucose, otherwise clear effect and throw error
        guard let glucose = self.glucoseStore.latestGlucose else {
            retrospectiveGlucoseEffect = []
            throw LoopError.missingDataError(.glucose)
        }

        // Get timeline of glucose discrepancies
        retrospectiveGlucoseDiscrepancies = insulinCounteractionEffects.subtracting(carbEffects, withUniformInterval: carbStore.delta)

        // Calculate retrospective correction
        retrospectiveGlucoseEffect = retrospectiveCorrection.computeEffect(
            startingAt: glucose,
            retrospectiveGlucoseDiscrepanciesSummed: retrospectiveGlucoseDiscrepanciesSummed,
            recencyInterval: LoopCoreConstants.inputDataRecencyInterval,
            insulinSensitivitySchedule: insulinSensitivitySchedule,
            basalRateSchedule: basalRateSchedule,
            glucoseCorrectionRangeSchedule: settings.glucoseTargetRangeSchedule,
            retrospectiveCorrectionGroupingInterval: LoopConstants.retrospectiveCorrectionGroupingInterval
        )
    }

    private func computeRetrospectiveGlucoseEffect(startingAt glucose: GlucoseValue, carbEffects: [GlucoseEffect]) -> [GlucoseEffect] {
        let retrospectiveGlucoseDiscrepancies = insulinCounteractionEffects.subtracting(carbEffects, withUniformInterval: carbStore.delta)
        let retrospectiveGlucoseDiscrepanciesSummed = retrospectiveGlucoseDiscrepancies.combinedSums(of: LoopConstants.retrospectiveCorrectionGroupingInterval * retrospectiveCorrectionGroupingIntervalMultiplier)
        return retrospectiveCorrection.computeEffect(
            startingAt: glucose,
            retrospectiveGlucoseDiscrepanciesSummed: retrospectiveGlucoseDiscrepanciesSummed,
            recencyInterval: LoopCoreConstants.inputDataRecencyInterval,
            insulinSensitivitySchedule: insulinSensitivitySchedule,
            basalRateSchedule: basalRateSchedule,
            glucoseCorrectionRangeSchedule: settings.glucoseTargetRangeSchedule,
            retrospectiveCorrectionGroupingInterval: LoopConstants.retrospectiveCorrectionGroupingInterval
        )
    }

    /// Runs the glucose prediction on the latest effect data.
    ///
    /// - Throws:
    ///     - LoopError.configurationError
    ///     - LoopError.glucoseTooOld
    ///     - LoopError.missingDataError
    ///     - LoopError.pumpDataTooOld
    private func updatePredictedGlucoseAndRecommendedBasalAndBolus() throws {
        dispatchPrecondition(condition: .onQueue(dataAccessQueue))

        self.logger.debug("Recomputing prediction and recommendations.")

        guard let glucose = glucoseStore.latestGlucose else {
            self.predictedGlucose = nil
            throw LoopError.missingDataError(.glucose)
        }

        let pumpStatusDate = doseStore.lastAddedPumpData

        let startDate = now()

        guard startDate.timeIntervalSince(glucose.startDate) <= LoopCoreConstants.inputDataRecencyInterval else {
            self.predictedGlucose = nil
            throw LoopError.glucoseTooOld(date: glucose.startDate)
        }

        guard startDate.timeIntervalSince(pumpStatusDate) <= LoopCoreConstants.inputDataRecencyInterval else {
            self.predictedGlucose = nil
            throw LoopError.pumpDataTooOld(date: pumpStatusDate)
        }

        guard glucoseMomentumEffect != nil else {
            self.predictedGlucose = nil
            throw LoopError.missingDataError(.momentumEffect)
        }

        guard carbEffect != nil else {
            self.predictedGlucose = nil
            throw LoopError.missingDataError(.carbEffect)
        }

        guard insulinEffect != nil, insulinEffectIncludingPendingInsulin != nil else {
            self.predictedGlucose = nil
            throw LoopError.missingDataError(.insulinEffect)
        }

        let predictedGlucose = try predictGlucose(using: settings.enabledEffects)
        self.predictedGlucose = predictedGlucose
        let predictedGlucoseIncludingPendingInsulin = try predictGlucose(using: settings.enabledEffects, includingPendingInsulin: true)
        self.predictedGlucoseIncludingPendingInsulin = predictedGlucoseIncludingPendingInsulin

        guard
            let maxBasal = settings.maximumBasalRatePerHour,
            let glucoseTargetRange = settings.effectiveGlucoseTargetRangeSchedule(),
            let insulinSensitivity = insulinSensitivityScheduleApplyingOverrideHistory,
            let basalRates = basalRateScheduleApplyingOverrideHistory,
            let maxBolus = settings.maximumBolus,
            let model = insulinModelSettings?.model
        else {
            throw LoopError.configurationError(.generalSettings)
        }

        guard lastRequestedBolus == nil
        else {
            // Don't recommend changes if a bolus was just requested.
            // Sending additional pump commands is not going to be
            // successful in any case.
            self.logger.debug("Not generating recommendations because bolus request is in progress.")
            return
        }

        let rateRounder = { (_ rate: Double) in
            return self.delegate?.loopDataManager(self, roundBasalRate: rate) ?? rate
        }

        let lastTempBasal: DoseEntry?

        if case .some(.tempBasal(let dose)) = basalDeliveryState {
            lastTempBasal = dose
        } else {
            lastTempBasal = nil
        }

        let tempBasal = predictedGlucose.recommendedTempBasal(
            to: glucoseTargetRange,
            at: predictedGlucose[0].startDate,
            suspendThreshold: settings.suspendThreshold?.quantity,
            sensitivity: insulinSensitivity,
            model: model,
            basalRates: basalRates,
            maxBasalRate: maxBasal,
            lastTempBasal: lastTempBasal,
            rateRounder: rateRounder,
            isBasalRateScheduleOverrideActive: settings.scheduleOverride?.isBasalRateScheduleOverriden(at: startDate) == true
        )

        if let temp = tempBasal {
            self.logger.default("Current basal state: %{public}@", String(describing: basalDeliveryState))
            self.logger.default("Recommending temp basal: %{public}@ at %{public}@", String(describing: temp), String(describing: startDate))
            recommendedTempBasal = (recommendation: temp, date: startDate)
        } else {
            recommendedTempBasal = nil
        }

        let volumeRounder = { (_ units: Double) in
            return self.delegate?.loopDataManager(self, roundBolusVolume: units) ?? units
        }

        let pendingInsulin = try getPendingInsulin()
        let predictionDrivingBolusRecommendation = pendingInsulin > 0 ? predictedGlucoseIncludingPendingInsulin : predictedGlucose
        let recommendation = predictionDrivingBolusRecommendation.recommendedBolus(
            to: glucoseTargetRange,
            at: predictedGlucose[0].startDate,
            suspendThreshold: settings.suspendThreshold?.quantity,
            sensitivity: insulinSensitivity,
            model: model,
            pendingInsulin: 0, // Pending insulin is already reflected in the prediction
            maxBolus: maxBolus,
            volumeRounder: volumeRounder
        )
        recommendedBolus = (recommendation: recommendation, date: startDate)
        self.logger.debug("Recommending bolus: %{public}@", String(describing: recommendedBolus))
    }

    /// *This method should only be called from the `dataAccessQueue`*
    private func setRecommendedTempBasal(_ completion: @escaping (_ error: Error?) -> Void) {
        dispatchPrecondition(condition: .onQueue(dataAccessQueue))

        guard let recommendedTempBasal = self.recommendedTempBasal else {
            completion(nil)
            return
        }

        guard abs(recommendedTempBasal.date.timeIntervalSince(now())) < TimeInterval(minutes: 5) else {
            completion(LoopError.recommendationExpired(date: recommendedTempBasal.date))
            return
        }

        delegate?.loopDataManager(self, didRecommendBasalChange: recommendedTempBasal) { (result) in
            self.dataAccessQueue.async {
                switch result {
                case .success:
                    self.recommendedTempBasal = nil
                    completion(nil)
                case .failure(let error):
                    completion(error)
                }
            }
        }
    }
}

/// Describes a view into the loop state
protocol LoopState {
    /// The last-calculated carbs on board
    var carbsOnBoard: CarbValue? { get }

    /// An error in the current state of the loop, or one that happened during the last attempt to loop.
    var error: Error? { get }

    /// A timeline of average velocity of glucose change counteracting predicted insulin effects
    var insulinCounteractionEffects: [GlucoseEffectVelocity] { get }

    /// The calculated timeline of predicted glucose values
    var predictedGlucose: [PredictedGlucoseValue]? { get }

    /// The calculated timeline of predicted glucose values, including the effects of pending insulin
    var predictedGlucoseIncludingPendingInsulin: [PredictedGlucoseValue]? { get }

    /// The recommended temp basal based on predicted glucose
    var recommendedTempBasal: (recommendation: TempBasalRecommendation, date: Date)? { get }

    var recommendedBolus: (recommendation: BolusRecommendation, date: Date)? { get }

    /// The difference in predicted vs actual glucose over a recent period
    var retrospectiveGlucoseDiscrepancies: [GlucoseChange]? { get }

    /// The total corrective glucose effect from retrospective correction
    var totalRetrospectiveCorrection: HKQuantity? { get }

    /// Calculates a new prediction from the current data using the specified effect inputs
    ///
    /// This method is intended for visualization purposes only, not dosing calculation. No validation of input data is done.
    ///
    /// - Parameter inputs: The effect inputs to include
    /// - Parameter potentialBolus: A bolus under consideration for which to include effects in the prediction
    /// - Parameter potentialCarbEntry: A carb entry under consideration for which to include effects in the prediction
    /// - Parameter replacedCarbEntry: An existing carb entry replaced by `potentialCarbEntry`
    /// - Parameter includingPendingInsulin: If `true`, the returned prediction will include the effects of scheduled but not yet delivered insulin
    /// - Returns: An timeline of predicted glucose values
    /// - Throws: LoopError.missingDataError if prediction cannot be computed
    func predictGlucose(using inputs: PredictionInputEffect, potentialBolus: DoseEntry?, potentialCarbEntry: NewCarbEntry?, replacingCarbEntry replacedCarbEntry: StoredCarbEntry?, includingPendingInsulin: Bool) throws -> [PredictedGlucoseValue]

    /// Calculates a new prediction from a manual glucose entry in the context of a meal entry
    ///
    /// - Parameter glucose: The unstored manual glucose entry
    /// - Parameter potentialBolus: A bolus under consideration for which to include effects in the prediction
    /// - Parameter potentialCarbEntry: A carb entry under consideration for which to include effects in the prediction
    /// - Parameter replacedCarbEntry: An existing carb entry replaced by `potentialCarbEntry`
    /// - Parameter includingPendingInsulin: If `true`, the returned prediction will include the effects of scheduled but not yet delivered insulin
    /// - Returns: A timeline of predicted glucose values
    func predictGlucoseFromManualGlucose(
        _ glucose: NewGlucoseSample,
        potentialBolus: DoseEntry?,
        potentialCarbEntry: NewCarbEntry?,
        replacingCarbEntry replacedCarbEntry: StoredCarbEntry?,
        includingPendingInsulin: Bool
    ) throws -> [PredictedGlucoseValue]

    /// Computes the recommended bolus for correcting a glucose prediction, optionally considering a potential carb entry.
    /// - Parameter potentialCarbEntry: A carb entry under consideration for which to include effects in the prediction
    /// - Parameter replacedCarbEntry: An existing carb entry replaced by `potentialCarbEntry`
    /// - Returns: A bolus recommendation, or `nil` if not applicable
    /// - Throws: LoopError.missingDataError if recommendation cannot be computed
    func recommendBolus(consideringPotentialCarbEntry potentialCarbEntry: NewCarbEntry?, replacingCarbEntry replacedCarbEntry: StoredCarbEntry?) throws -> BolusRecommendation?

    /// Computes the recommended bolus for correcting a glucose prediction derived from a manual glucose entry, optionally considering a potential carb entry.
    /// - Parameter glucose: The unstored manual glucose entry
    /// - Parameter potentialCarbEntry: A carb entry under consideration for which to include effects in the prediction
    /// - Parameter replacedCarbEntry: An existing carb entry replaced by `potentialCarbEntry`
    /// - Returns: A bolus recommendation, or `nil` if not applicable
    /// - Throws: LoopError.configurationError if recommendation cannot be computed
    func recommendBolusForManualGlucose(_ glucose: NewGlucoseSample, consideringPotentialCarbEntry potentialCarbEntry: NewCarbEntry?, replacingCarbEntry replacedCarbEntry: StoredCarbEntry?) throws -> BolusRecommendation?
}

extension LoopState {
    /// Calculates a new prediction from the current data using the specified effect inputs
    ///
    /// This method is intended for visualization purposes only, not dosing calculation. No validation of input data is done.
    ///
    /// - Parameter inputs: The effect inputs to include
    /// - Parameter includingPendingInsulin: If `true`, the returned prediction will include the effects of scheduled but not yet delivered insulin
    /// - Returns: An timeline of predicted glucose values
    /// - Throws: LoopError.missingDataError if prediction cannot be computed
    func predictGlucose(using inputs: PredictionInputEffect, includingPendingInsulin: Bool = false) throws -> [GlucoseValue] {
        try predictGlucose(using: inputs, potentialBolus: nil, potentialCarbEntry: nil, replacingCarbEntry: nil, includingPendingInsulin: includingPendingInsulin)
    }
}


extension LoopDataManager {
    private struct LoopStateView: LoopState {
        private let loopDataManager: LoopDataManager
        private let updateError: Error?

        init(loopDataManager: LoopDataManager, updateError: Error?) {
            self.loopDataManager = loopDataManager
            self.updateError = updateError
        }

        var carbsOnBoard: CarbValue? {
            dispatchPrecondition(condition: .onQueue(loopDataManager.dataAccessQueue))
            return loopDataManager.carbsOnBoard
        }

        var error: Error? {
            dispatchPrecondition(condition: .onQueue(loopDataManager.dataAccessQueue))
            return updateError ?? loopDataManager.lastLoopError
        }

        var insulinCounteractionEffects: [GlucoseEffectVelocity] {
            dispatchPrecondition(condition: .onQueue(loopDataManager.dataAccessQueue))
            return loopDataManager.insulinCounteractionEffects
        }

        var predictedGlucose: [PredictedGlucoseValue]? {
            dispatchPrecondition(condition: .onQueue(loopDataManager.dataAccessQueue))
            return loopDataManager.predictedGlucose
        }

        var predictedGlucoseIncludingPendingInsulin: [PredictedGlucoseValue]? {
            dispatchPrecondition(condition: .onQueue(loopDataManager.dataAccessQueue))
            return loopDataManager.predictedGlucoseIncludingPendingInsulin
        }

        var recommendedTempBasal: (recommendation: TempBasalRecommendation, date: Date)? {
            dispatchPrecondition(condition: .onQueue(loopDataManager.dataAccessQueue))
            guard loopDataManager.lastRequestedBolus == nil else {
                return nil
            }
            return loopDataManager.recommendedTempBasal
        }

        var recommendedBolus: (recommendation: BolusRecommendation, date: Date)? {
            dispatchPrecondition(condition: .onQueue(loopDataManager.dataAccessQueue))
            guard loopDataManager.lastRequestedBolus == nil else {
                return nil
            }
            return loopDataManager.recommendedBolus
        }

        var retrospectiveGlucoseDiscrepancies: [GlucoseChange]? {
            dispatchPrecondition(condition: .onQueue(loopDataManager.dataAccessQueue))
            return loopDataManager.retrospectiveGlucoseDiscrepanciesSummed
        }

        var totalRetrospectiveCorrection: HKQuantity? {
            dispatchPrecondition(condition: .onQueue(loopDataManager.dataAccessQueue))
            return loopDataManager.retrospectiveCorrection.totalGlucoseCorrectionEffect
        }

        func predictGlucose(using inputs: PredictionInputEffect, potentialBolus: DoseEntry?, potentialCarbEntry: NewCarbEntry?, replacingCarbEntry replacedCarbEntry: StoredCarbEntry?, includingPendingInsulin: Bool) throws -> [PredictedGlucoseValue] {
            dispatchPrecondition(condition: .onQueue(loopDataManager.dataAccessQueue))
            return try loopDataManager.predictGlucose(using: inputs, potentialBolus: potentialBolus, potentialCarbEntry: potentialCarbEntry, replacingCarbEntry: replacedCarbEntry, includingPendingInsulin: includingPendingInsulin)
        }

        func predictGlucoseFromManualGlucose(
            _ glucose: NewGlucoseSample,
            potentialBolus: DoseEntry?,
            potentialCarbEntry: NewCarbEntry?,
            replacingCarbEntry replacedCarbEntry: StoredCarbEntry?,
            includingPendingInsulin: Bool
        ) throws -> [PredictedGlucoseValue] {
            dispatchPrecondition(condition: .onQueue(loopDataManager.dataAccessQueue))
            return try loopDataManager.predictGlucoseFromManualGlucose(glucose, potentialBolus: potentialBolus, potentialCarbEntry: potentialCarbEntry, replacingCarbEntry: replacedCarbEntry, includingPendingInsulin: includingPendingInsulin)
        }

        func recommendBolus(consideringPotentialCarbEntry potentialCarbEntry: NewCarbEntry?, replacingCarbEntry replacedCarbEntry: StoredCarbEntry?) throws -> BolusRecommendation? {
            dispatchPrecondition(condition: .onQueue(loopDataManager.dataAccessQueue))
            return try loopDataManager.recommendBolus(consideringPotentialCarbEntry: potentialCarbEntry, replacingCarbEntry: replacedCarbEntry)
        }

        func recommendBolusForManualGlucose(_ glucose: NewGlucoseSample, consideringPotentialCarbEntry potentialCarbEntry: NewCarbEntry?, replacingCarbEntry replacedCarbEntry: StoredCarbEntry?) throws -> BolusRecommendation? {
            dispatchPrecondition(condition: .onQueue(loopDataManager.dataAccessQueue))
            return try loopDataManager.recommendBolusForManualGlucose(glucose, consideringPotentialCarbEntry: potentialCarbEntry, replacingCarbEntry: replacedCarbEntry)
        }
    }

    /// Executes a closure with access to the current state of the loop.
    ///
    /// This operation is performed asynchronously and the closure will be executed on an arbitrary background queue.
    ///
    /// - Parameter handler: A closure called when the state is ready
    /// - Parameter manager: The loop manager
    /// - Parameter state: The current state of the manager. This is invalid to access outside of the closure.
    func getLoopState(_ handler: @escaping (_ manager: LoopDataManager, _ state: LoopState) -> Void) {
        dataAccessQueue.async {
            var updateError: Error?

            do {
                self.logger.debug("getLoopState: update()")
                try self.update()
            } catch let error {
                updateError = error
            }

            handler(self, LoopStateView(loopDataManager: self, updateError: updateError))
        }
    }
    
    func generateSimpleBolusRecommendation(at date: Date, mealCarbs: HKQuantity?, manualGlucose: HKQuantity?) -> BolusDosingDecision? {
        
        var dosingDecision = BolusDosingDecision()
        
        var activeInsulin: Double? = nil
        let semaphore = DispatchSemaphore(value: 0)
        doseStore.insulinOnBoard(at: Date()) { (result) in
            if case .success(let iobValue) = result {
                activeInsulin = iobValue.value
                dosingDecision.insulinOnBoard = iobValue
            }
            semaphore.signal()
        }
        semaphore.wait()
        
        guard let iob = activeInsulin,
            let suspendThreshold = settings.suspendThreshold?.quantity,
            let carbRatioSchedule = carbStore.carbRatioScheduleApplyingOverrideHistory,
            let correctionRangeSchedule = settings.effectiveGlucoseTargetRangeSchedule(presumingMealEntry: mealCarbs != nil),
            let sensitivitySchedule = insulinSensitivityScheduleApplyingOverrideHistory
        else {
            // Settings incomplete; should never get here; remove when therapy settings non-optional
            return nil
        }
        
        dosingDecision.effectiveGlucoseTargetRangeSchedule = correctionRangeSchedule
        dosingDecision.glucoseTargetRangeSchedule = settings.glucoseTargetRangeSchedule
        dosingDecision.scheduleOverride = settings.scheduleOverride
        
        var notice: BolusRecommendationNotice? = nil
        if let manualGlucose = manualGlucose {
            let glucoseValue = SimpleGlucoseValue(startDate: date, quantity: manualGlucose)
            dosingDecision.manualGlucose = glucoseValue
            if manualGlucose < suspendThreshold {
                notice = .glucoseBelowSuspendThreshold(minGlucose: glucoseValue)
            } else {
                let correctionRange = correctionRangeSchedule.quantityRange(at: date)
                if manualGlucose < correctionRange.lowerBound {
                    notice = .currentGlucoseBelowTarget(glucose: glucoseValue)
                }
            }
        }
        
        let bolusAmount = SimpleBolusCalculator.recommendedInsulin(
            mealCarbs: mealCarbs,
            manualGlucose: manualGlucose,
            activeInsulin: HKQuantity.init(unit: .internationalUnit(), doubleValue: iob),
            carbRatioSchedule: carbRatioSchedule,
            correctionRangeSchedule: correctionRangeSchedule,
            sensitivitySchedule: sensitivitySchedule,
            at: date)
        
        dosingDecision.recommendedBolus = BolusRecommendation(amount: bolusAmount.doubleValue(for: .internationalUnit()), pendingInsulin: 0, notice: notice)
        
        return dosingDecision
    }
}


extension LoopDataManager {
    /// Generates a diagnostic report about the current state
    ///
    /// This operation is performed asynchronously and the completion will be executed on an arbitrary background queue.
    ///
    /// - parameter completion: A closure called once the report has been generated. The closure takes a single argument of the report string.
    func generateDiagnosticReport(_ completion: @escaping (_ report: String) -> Void) {
        getLoopState { (manager, state) in

            var entries: [String] = [
                "## LoopDataManager",
                "settings: \(String(reflecting: manager.settings))",

                "insulinCounteractionEffects: [",
                "* GlucoseEffectVelocity(start, end, mg/dL/min)",
                manager.insulinCounteractionEffects.reduce(into: "", { (entries, entry) in
                    entries.append("* \(entry.startDate), \(entry.endDate), \(entry.quantity.doubleValue(for: GlucoseEffectVelocity.unit))\n")
                }),
                "]",

                "insulinEffect: [",
                "* GlucoseEffect(start, mg/dL)",
                (manager.insulinEffect ?? []).reduce(into: "", { (entries, entry) in
                    entries.append("* \(entry.startDate), \(entry.quantity.doubleValue(for: .milligramsPerDeciliter))\n")
                }),
                "]",

                "carbEffect: [",
                "* GlucoseEffect(start, mg/dL)",
                (manager.carbEffect ?? []).reduce(into: "", { (entries, entry) in
                    entries.append("* \(entry.startDate), \(entry.quantity.doubleValue(for: .milligramsPerDeciliter))\n")
                }),
                "]",

                "predictedGlucose: [",
                "* PredictedGlucoseValue(start, mg/dL)",
                (state.predictedGlucoseIncludingPendingInsulin ?? []).reduce(into: "", { (entries, entry) in
                    entries.append("* \(entry.startDate), \(entry.quantity.doubleValue(for: .milligramsPerDeciliter))\n")
                }),
                "]",

                "retrospectiveGlucoseDiscrepancies: [",
                "* GlucoseEffect(start, mg/dL)",
                (state.retrospectiveGlucoseDiscrepancies ?? []).reduce(into: "", { (entries, entry) in
                    entries.append("* \(entry.startDate), \(entry.quantity.doubleValue(for: .milligramsPerDeciliter))\n")
                }),
                "]",

                "retrospectiveGlucoseDiscrepanciesSummed: [",
                "* GlucoseChange(start, end, mg/dL)",
                (manager.retrospectiveGlucoseDiscrepanciesSummed ?? []).reduce(into: "", { (entries, entry) in
                    entries.append("* \(entry.startDate), \(entry.endDate), \(entry.quantity.doubleValue(for: .milligramsPerDeciliter))\n")
                }),
                "]",

                "glucoseMomentumEffect: \(manager.glucoseMomentumEffect ?? [])",
                "retrospectiveGlucoseEffect: \(manager.retrospectiveGlucoseEffect)",
                "recommendedTempBasal: \(String(describing: state.recommendedTempBasal))",
                "recommendedBolus: \(String(describing: state.recommendedBolus))",
                "lastBolus: \(String(describing: manager.lastRequestedBolus))",
                "lastLoopCompleted: \(String(describing: manager.lastLoopCompleted))",
                "basalDeliveryState: \(String(describing: manager.basalDeliveryState))",
                "carbsOnBoard: \(String(describing: state.carbsOnBoard))",
                "error: \(String(describing: state.error))",
                "overrideInUserDefaults: \(String(describing: UserDefaults.appGroup?.intentExtensionOverrideToSet))",
                "",
                String(reflecting: self.retrospectiveCorrection),
                "",
            ]

            self.glucoseStore.generateDiagnosticReport { (report) in
                entries.append(report)
                entries.append("")

                self.carbStore.generateDiagnosticReport { (report) in
                    entries.append(report)
                    entries.append("")

                    self.doseStore.generateDiagnosticReport { (report) in
                        entries.append(report)
                        entries.append("")

                        UNUserNotificationCenter.current().generateDiagnosticReport { (report) in
                            entries.append(report)
                            entries.append("")

                            UIDevice.current.generateDiagnosticReport { (report) in
                                entries.append(report)
                                entries.append("")

                                completion(entries.joined(separator: "\n"))
                            }
                        }
                    }
                }
            }
        }
    }
}


extension Notification.Name {
    static let LoopDataUpdated = Notification.Name(rawValue: "com.loopkit.Loop.LoopDataUpdated")
    static let LoopRunning = Notification.Name(rawValue: "com.loopkit.Loop.LoopRunning")
    static let LoopCompleted = Notification.Name(rawValue: "com.loopkit.Loop.LoopCompleted")
}

protocol LoopDataManagerDelegate: class {

    /// Informs the delegate that an immediate basal change is recommended
    ///
    /// - Parameters:
    ///   - manager: The manager
    ///   - basal: The new recommended basal
    ///   - completion: A closure called once on completion
    ///   - result: The enacted basal
    func loopDataManager(_ manager: LoopDataManager, didRecommendBasalChange basal: (recommendation: TempBasalRecommendation, date: Date), completion: @escaping (_ result: Result<DoseEntry>) -> Void) -> Void

    /// Asks the delegate to round a recommended basal rate to a supported rate
    ///
    /// - Parameters:
    ///   - rate: The recommended rate in U/hr
    /// - Returns: a supported rate of delivery in Units/hr. The rate returned should not be larger than the passed in rate.
    func loopDataManager(_ manager: LoopDataManager, roundBasalRate unitsPerHour: Double) -> Double

    /// Asks the delegate to round a recommended bolus volume to a supported volume
    ///
    /// - Parameters:
    ///   - units: The recommended bolus in U
    /// - Returns: a supported bolus volume in U. The volume returned should not be larger than the passed in rate.
    func loopDataManager(_ manager: LoopDataManager, roundBolusVolume units: Double) -> Double

    /// The pump manager status, if one exists.
    var pumpManagerStatus: PumpManagerStatus? { get }
    
    /// The pump manager status, if one exists.
    var automaticDosingEnabled: Bool { get }
}

private extension TemporaryScheduleOverride {
    func isBasalRateScheduleOverriden(at date: Date) -> Bool {
        guard isActive(at: date), let basalRateMultiplier = settings.basalRateMultiplier else {
            return false
        }
        return abs(basalRateMultiplier - 1.0) >= .ulpOfOne
    }
}

private extension StoredDosingDecision.LastReservoirValue {
    init?(_ reservoirValue: ReservoirValue?) {
        guard let reservoirValue = reservoirValue else {
            return nil
        }
        self.init(startDate: reservoirValue.startDate, unitVolume: reservoirValue.unitVolume)
    }
}

private extension StoredDosingDecision.TempBasalRecommendationWithDate {
    init?(_ tempBasalRecommendationDate: (recommendation: TempBasalRecommendation, date: Date)?) {
        guard let tempBasalRecommendationDate = tempBasalRecommendationDate else {
            return nil
        }
        self.init(recommendation: tempBasalRecommendationDate.recommendation, date: tempBasalRecommendationDate.date)
    }
}

private extension StoredDosingDecision.BolusRecommendationWithDate {
    init?(_ bolusRecommendationDate: (recommendation: BolusRecommendation, date: Date)?) {
        guard let bolusRecommendationDate = bolusRecommendationDate else {
            return nil
        }
        self.init(recommendation: bolusRecommendationDate.recommendation, date: bolusRecommendationDate.date)
    }
}

private extension NotificationSettings {
    init(_ notificationSettings: UNNotificationSettings) {
        self.init(authorizationStatus: NotificationSettings.AuthorizationStatus(notificationSettings.authorizationStatus),
                  soundSetting: NotificationSettings.NotificationSetting(notificationSettings.soundSetting),
                  badgeSetting: NotificationSettings.NotificationSetting(notificationSettings.badgeSetting),
                  alertSetting: NotificationSettings.NotificationSetting(notificationSettings.alertSetting),
                  notificationCenterSetting: NotificationSettings.NotificationSetting(notificationSettings.notificationCenterSetting),
                  lockScreenSetting: NotificationSettings.NotificationSetting(notificationSettings.lockScreenSetting),
                  carPlaySetting: NotificationSettings.NotificationSetting(notificationSettings.carPlaySetting),
                  alertStyle: NotificationSettings.AlertStyle(notificationSettings.alertStyle),
                  showPreviewsSetting: NotificationSettings.ShowPreviewsSetting(notificationSettings.showPreviewsSetting),
                  criticalAlertSetting: NotificationSettings.NotificationSetting(notificationSettings.criticalAlertSetting),
                  providesAppNotificationSettings: notificationSettings.providesAppNotificationSettings,
                  announcementSetting: NotificationSettings.NotificationSetting(notificationSettings.announcementSetting))
    }
}

// MARK: - Simulated Core Data

extension LoopDataManager {
    func generateSimulatedHistoricalCoreData(completion: @escaping (Error?) -> Void) {
        guard FeatureFlags.simulatedCoreDataEnabled else {
            fatalError("\(#function) should be invoked only when simulated core data is enabled")
        }

        guard let glucoseStore = glucoseStore as? GlucoseStore, let carbStore = carbStore as? CarbStore, let doseStore = doseStore as? DoseStore, let settingsStore = settingsStore as? SettingsStore, let dosingDecisionStore = dosingDecisionStore as? DosingDecisionStore else {
            fatalError("Mock stores should not be used to generate simulated core data")
        }

        settingsStore.generateSimulatedHistoricalSettingsObjects() { error in
            guard error == nil else {
                completion(error)
                return
            }
            glucoseStore.generateSimulatedHistoricalGlucoseObjects() { error in
                guard error == nil else {
                    completion(error)
                    return
                }
                carbStore.generateSimulatedHistoricalCarbObjects() { error in
                    guard error == nil else {
                        completion(error)
                        return
                    }
                    dosingDecisionStore.generateSimulatedHistoricalDosingDecisionObjects() { error in
                        guard error == nil else {
                            completion(error)
                            return
                        }
                        doseStore.generateSimulatedHistoricalPumpEvents(completion: completion)
                    }
                }
            }
        }
    }

    func purgeHistoricalCoreData(completion: @escaping (Error?) -> Void) {
        guard FeatureFlags.simulatedCoreDataEnabled else {
            fatalError("\(#function) should be invoked only when simulated core data is enabled")
        }

        guard let glucoseStore = glucoseStore as? GlucoseStore, let carbStore = carbStore as? CarbStore, let doseStore = doseStore as? DoseStore, let settingsStore = settingsStore as? SettingsStore, let dosingDecisionStore = dosingDecisionStore as? DosingDecisionStore else {
            fatalError("Mock stores should not be used to generate simulated core data")
        }

        doseStore.purgeHistoricalPumpEvents() { error in
            guard error == nil else {
                completion(error)
                return
            }
            dosingDecisionStore.purgeHistoricalDosingDecisionObjects() { error in
                guard error == nil else {
                    completion(error)
                    return
                }
                carbStore.purgeHistoricalCarbObjects() { error in
                    guard error == nil else {
                        completion(error)
                        return
                    }

                    glucoseStore.purgeHistoricalGlucoseObjects() { error in
                        guard error == nil else {
                            completion(error)
                            return
                        }
                        settingsStore.purgeHistoricalSettingsObjects(completion: completion)
                    }
                }
            }
        }
    }
}

extension LoopDataManager {
    public var therapySettings: TherapySettings {
        TherapySettings(glucoseTargetRangeSchedule: settings.glucoseTargetRangeSchedule,
                        preMealTargetRange: settings.preMealTargetRange,
                        workoutTargetRange: settings.legacyWorkoutTargetRange,
                        maximumBasalRatePerHour: settings.maximumBasalRatePerHour,
                        maximumBolus: settings.maximumBolus,
                        suspendThreshold: settings.suspendThreshold,
                        insulinSensitivitySchedule: insulinSensitivitySchedule,
                        carbRatioSchedule: carbRatioSchedule,
                        basalRateSchedule: basalRateSchedule,
                        insulinModelSettings: insulinModelSettings)
    }
}<|MERGE_RESOLUTION|>--- conflicted
+++ resolved
@@ -96,12 +96,9 @@
 
         retrospectiveCorrection = settings.enabledRetrospectiveCorrectionAlgorithm
 
-<<<<<<< HEAD
-=======
         loopSettingsAlerter = LoopSettingsAlerter(alertPresenter: alertPresenter)
         loopSettingsAlerter.delegate = self
 
->>>>>>> 0d0deb5f
         overrideObserver = UserDefaults.appGroup?.observe(\.intentExtensionOverrideToSet, options: [.new], changeHandler: {[weak self] (defaults, change) in
             guard let name = change.newValue??.lowercased(), let appGroup = UserDefaults.appGroup else {
                 return
