--- conflicted
+++ resolved
@@ -838,11 +838,7 @@
             doseStore.getGlucoseEffects(start: nextEffectDate, basalDosingEnd: nil) { (result) -> Void in
                 switch result {
                 case .failure(let error):
-<<<<<<< HEAD
-                    self.logger.error("Could not fetch insulin effects: \(error)")
-=======
-                    self.logger.error("%{public}@", String(describing: error))
->>>>>>> 9c856116
+                    self.logger.error("Could not fetch insulin effects: %{public}@", String(describing: error))
                     self.insulinEffectIncludingPendingInsulin = nil
                 case .success(let effects):
                     self.insulinEffectIncludingPendingInsulin = effects
@@ -1082,8 +1078,6 @@
     }
 
     /// - Throws: LoopError.missingDataError
-<<<<<<< HEAD
-=======
     fileprivate func recommendBolus(consideringPotentialCarbEntry potentialCarbEntry: NewCarbEntry?, replacingCarbEntry replacedCarbEntry: StoredCarbEntry?) throws -> BolusRecommendation? {
         guard lastRequestedBolus == nil else {
             // Don't recommend changes if a bolus was just requested.
@@ -1099,7 +1093,6 @@
     }
 
     /// - Throws: LoopError.missingDataError
->>>>>>> 9c856116
     fileprivate func recommendBolus<Sample: GlucoseValue>(forPrediction predictedGlucose: [Sample]) throws -> BolusRecommendation? {
         guard let glucose = glucoseStore.latestGlucose else {
             throw LoopError.missingDataError(.glucose)
@@ -1336,13 +1329,9 @@
             return self.delegate?.loopDataManager(self, roundBolusVolume: units) ?? units
         }
 
-<<<<<<< HEAD
-        let recommendation = predictedGlucoseIncludingPendingInsulin.recommendedBolus(
-=======
         let pendingInsulin = try getPendingInsulin()
         let predictionDrivingBolusRecommendation = pendingInsulin > 0 ? predictedGlucoseIncludingPendingInsulin : predictedGlucose
         let recommendation = predictionDrivingBolusRecommendation.recommendedBolus(
->>>>>>> 9c856116
             to: glucoseTargetRange,
             at: predictedGlucose[0].startDate,
             suspendThreshold: settings.suspendThreshold?.quantity,
@@ -1422,16 +1411,16 @@
     /// - Parameter potentialCarbEntry: A carb entry under consideration for which to include effects in the prediction
     /// - Parameter replacedCarbEntry: An existing carb entry replaced by `potentialCarbEntry`
     /// - Parameter includingPendingInsulin: If `true`, the returned prediction will include the effects of scheduled but not yet delivered insulin
-<<<<<<< HEAD
     /// - Returns: An timeline of predicted glucose values
     /// - Throws: LoopError.missingDataError if prediction cannot be computed
     func predictGlucose(using inputs: PredictionInputEffect, potentialBolus: DoseEntry?, potentialCarbEntry: NewCarbEntry?, replacingCarbEntry replacedCarbEntry: StoredCarbEntry?, includingPendingInsulin: Bool) throws -> [PredictedGlucoseValue]
 
-    /// Computes the recommended bolus for correcting a glucose prediction
-    /// - Parameter predictedGlucose: A timeline of predicted glucose values
+    /// Computes the recommended bolus for correcting a glucose prediction, optionally considering a potential carb entry and bolus.
+    /// - Parameter potentialCarbEntry: A carb entry under consideration for which to include effects in the prediction
+    /// - Parameter replacedCarbEntry: An existing carb entry replaced by `potentialCarbEntry`
     /// - Returns: A bolus recommendation, or `nil` if not applicable
     /// - Throws: LoopError.missingDataError if recommendation cannot be computed
-    func recommendBolus<Sample: GlucoseValue>(forPrediction predictedGlucose: [Sample]) throws -> BolusRecommendation?
+    func recommendBolus(consideringPotentialCarbEntry potentialCarbEntry: NewCarbEntry?, replacingCarbEntry replacedCarbEntry: StoredCarbEntry?) throws -> BolusRecommendation?
 
     /// Computes the carbs on board, taking into account an unstored carb entry
     /// - Parameters:
@@ -1449,35 +1438,6 @@
     /// - Parameter includingPendingInsulin: If `true`, the returned prediction will include the effects of scheduled but not yet delivered insulin
     /// - Returns: An timeline of predicted glucose values
     /// - Throws: LoopError.missingDataError if prediction cannot be computed
-=======
-    /// - Returns: An timeline of predicted glucose values
-    /// - Throws: LoopError.missingDataError if prediction cannot be computed
-    func predictGlucose(using inputs: PredictionInputEffect, potentialBolus: DoseEntry?, potentialCarbEntry: NewCarbEntry?, replacingCarbEntry replacedCarbEntry: StoredCarbEntry?, includingPendingInsulin: Bool) throws -> [PredictedGlucoseValue]
-
-    /// Computes the recommended bolus for correcting a glucose prediction, optionally considering a potential carb entry and bolus.
-    /// - Parameter potentialCarbEntry: A carb entry under consideration for which to include effects in the prediction
-    /// - Parameter replacedCarbEntry: An existing carb entry replaced by `potentialCarbEntry`
-    /// - Returns: A bolus recommendation, or `nil` if not applicable
-    /// - Throws: LoopError.missingDataError if recommendation cannot be computed
-    func recommendBolus(consideringPotentialCarbEntry potentialCarbEntry: NewCarbEntry?, replacingCarbEntry replacedCarbEntry: StoredCarbEntry?) throws -> BolusRecommendation?
-
-    /// Computes the carbs on board, taking into account an unstored carb entry
-    /// - Parameters:
-    ///   - potentialCarbEntry: An unstored carb entry under consideration
-    ///   - replacedCarbEntry: An existing carb entry replaced by `potentialCarbEntry`
-    func computeCarbsOnBoard(potentialCarbEntry: NewCarbEntry?, replacing replacedCarbEntry: StoredCarbEntry?) -> CarbValue?
-}
-
-extension LoopState {
-    /// Calculates a new prediction from the current data using the specified effect inputs
-    ///
-    /// This method is intended for visualization purposes only, not dosing calculation. No validation of input data is done.
-    ///
-    /// - Parameter inputs: The effect inputs to include
-    /// - Parameter includingPendingInsulin: If `true`, the returned prediction will include the effects of scheduled but not yet delivered insulin
-    /// - Returns: An timeline of predicted glucose values
-    /// - Throws: LoopError.missingDataError if prediction cannot be computed
->>>>>>> 9c856116
     func predictGlucose(using inputs: PredictionInputEffect, includingPendingInsulin: Bool = false) throws -> [GlucoseValue] {
         try predictGlucose(using: inputs, potentialBolus: nil, potentialCarbEntry: nil, replacingCarbEntry: nil, includingPendingInsulin: includingPendingInsulin)
     }
@@ -1546,16 +1506,6 @@
         }
 
         func predictGlucose(using inputs: PredictionInputEffect, potentialBolus: DoseEntry?, potentialCarbEntry: NewCarbEntry?, replacingCarbEntry replacedCarbEntry: StoredCarbEntry?, includingPendingInsulin: Bool) throws -> [PredictedGlucoseValue] {
-<<<<<<< HEAD
-            return try loopDataManager.predictGlucose(using: inputs, potentialBolus: potentialBolus, potentialCarbEntry: potentialCarbEntry, replacingCarbEntry: replacedCarbEntry, includingPendingInsulin: includingPendingInsulin)
-        }
-
-        func recommendBolus<Sample: GlucoseValue>(forPrediction predictedGlucose: [Sample]) throws -> BolusRecommendation? {
-            return try loopDataManager.recommendBolus(forPrediction: predictedGlucose)
-        }
-
-        func computeCarbsOnBoard(potentialCarbEntry: NewCarbEntry?, replacing replacedCarbEntry: StoredCarbEntry?) -> CarbValue? {
-=======
             dispatchPrecondition(condition: .onQueue(loopDataManager.dataAccessQueue))
             return try loopDataManager.predictGlucose(using: inputs, potentialBolus: potentialBolus, potentialCarbEntry: potentialCarbEntry, replacingCarbEntry: replacedCarbEntry, includingPendingInsulin: includingPendingInsulin)
         }
@@ -1567,7 +1517,6 @@
 
         func computeCarbsOnBoard(potentialCarbEntry: NewCarbEntry?, replacing replacedCarbEntry: StoredCarbEntry?) -> CarbValue? {
             dispatchPrecondition(condition: .onQueue(loopDataManager.dataAccessQueue))
->>>>>>> 9c856116
             return loopDataManager.computeCarbsOnBoard(potentialCarbEntry: potentialCarbEntry, replacing: replacedCarbEntry)
         }
     }
