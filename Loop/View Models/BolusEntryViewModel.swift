//
//  BolusEntryViewModel.swift
//  Loop
//
//  Created by Michael Pangburn on 7/17/20.
//  Copyright © 2020 LoopKit Authors. All rights reserved.
//

import Combine
import HealthKit
import LocalAuthentication
import Intents
import os.log
import LoopCore
import LoopKit
import LoopKitUI
import LoopUI
import SwiftUI

protocol BolusEntryViewModelDelegate: class {
    
    func withLoopState(do block: @escaping (LoopState) -> Void)

    func addGlucoseSamples(_ samples: [NewGlucoseSample], completion: ((_ result: Swift.Result<[StoredGlucoseSample], Error>) -> Void)?)
    
    func addCarbEntry(_ carbEntry: NewCarbEntry, replacing replacingEntry: StoredCarbEntry? ,
                      completion: @escaping (_ result: Result<StoredCarbEntry>) -> Void)

    func storeBolusDosingDecision(_ bolusDosingDecision: BolusDosingDecision, withDate date: Date)
    
    func enactBolus(units: Double, at startDate: Date, completion: @escaping (_ error: Error?) -> Void)
    
<<<<<<< HEAD
    func logOutsideInsulinDose(startDate: Date, units: Double, insulinModelCategory: InsulinModelCategory?)
=======
    func logOutsideInsulinDose(startDate: Date, units: Double, insulinType: InsulinType?)
>>>>>>> 44dcf816

    func getGlucoseSamples(start: Date?, end: Date?, completion: @escaping (_ samples: Swift.Result<[StoredGlucoseSample], Error>) -> Void)

    func insulinOnBoard(at date: Date, completion: @escaping (_ result: DoseStoreResult<InsulinValue>) -> Void)
    
    func carbsOnBoard(at date: Date, effectVelocities: [GlucoseEffectVelocity]?, completion: @escaping (_ result: CarbStoreResult<CarbValue>) -> Void)
    
    func ensureCurrentPumpData(completion: @escaping () -> Void)
    
    var mostRecentGlucoseDataDate: Date? { get }
    
    var mostRecentPumpDataDate: Date? { get }
    
    var isPumpConfigured: Bool { get }
    
    var preferredGlucoseUnit: HKUnit { get }
    
    var insulinModel: InsulinModel? { get }
    
    var settings: LoopSettings { get }
}

final class BolusEntryViewModel: ObservableObject {
    enum Alert: Int {
        case recommendationChanged
        case maxBolusExceeded
        case noPumpManagerConfigured
        case noMaxBolusConfigured
        case carbEntryPersistenceFailure
        case manualGlucoseEntryOutOfAcceptableRange
        case manualGlucoseEntryPersistenceFailure
        case glucoseNoLongerStale
    }

    enum Notice: Equatable {
        case predictedGlucoseBelowSuspendThreshold(suspendThreshold: HKQuantity)
        case staleGlucoseData
        case stalePumpData
    }

    var authenticate: AuthenticationChallenge = LocalAuthentication.deviceOwnerCheck

    // MARK: - State

    @Published var glucoseValues: [GlucoseValue] = [] // stored glucose values + manual glucose entry
    private var storedGlucoseValues: [GlucoseValue] = []
    @Published var predictedGlucoseValues: [GlucoseValue] = []
    @Published var glucoseUnit: HKUnit = .milligramsPerDeciliter
    @Published var chartDateInterval: DateInterval

    @Published var activeCarbs: HKQuantity?
    @Published var activeInsulin: HKQuantity?

    @Published var targetGlucoseSchedule: GlucoseRangeSchedule?
    @Published var preMealOverride: TemporaryScheduleOverride?
    private var savedPreMealOverride: TemporaryScheduleOverride?
    @Published var scheduleOverride: TemporaryScheduleOverride?
    var maximumBolus: HKQuantity?

    let originalCarbEntry: StoredCarbEntry?
    let potentialCarbEntry: NewCarbEntry?
    let selectedCarbAbsorptionTimeEmoji: String?

    @Published var isManualGlucoseEntryEnabled = false
    @Published var enteredManualGlucose: HKQuantity?
    private var manualGlucoseSample: NewGlucoseSample? // derived from `enteredManualGlucose`, but stored to ensure timestamp consistency

    @Published var recommendedBolus: HKQuantity?
    @Published var enteredBolus = HKQuantity(unit: .internationalUnit(), doubleValue: 0)
    private var isInitiatingSaveOrBolus = false

    private var dosingDecision = BolusDosingDecision()

    @Published var activeAlert: Alert?
    @Published var activeNotice: Notice?

    private let log = OSLog(category: "BolusEntryViewModel")
    private var cancellables: Set<AnyCancellable> = []

    @Published var isRefreshingPump: Bool = false
    
    let chartManager: ChartsManager = {
        let predictedGlucoseChart = PredictedGlucoseChart(predictedGlucoseBounds: FeatureFlags.predictedGlucoseChartClampEnabled ? .default : nil,
                                                          yAxisStepSizeMGDLOverride: FeatureFlags.predictedGlucoseChartClampEnabled ? 40 : nil)
        predictedGlucoseChart.glucoseDisplayRange = LoopConstants.glucoseChartDefaultDisplayRangeWide
        return ChartsManager(colors: .primary, settings: .default, charts: [predictedGlucoseChart], traitCollection: .current)
    }()
    
    // MARK: - External Insulin
    @Published var selectedInsulinModelIndex: Int = 0
    
    // Return nil if we aren't logging a dose so the bolus is annotated with the correct insulin model
<<<<<<< HEAD
    var selectedInsulinModelCategory: InsulinModelCategory? {
        return isLoggingDose ? categoryFor(title: insulinModelStringPickerOptions[selectedInsulinModelIndex]) : nil
=======
    var selectedInsulinType: InsulinType? {
        return isLoggingDose ? typeFor(title: insulinModelStringPickerOptions[selectedInsulinModelIndex]) : nil
>>>>>>> 44dcf816
    }
    @Published var selectedDoseDate: Date = Date()
    
    var insulinModelStringPickerOptions: [String]
    
    let isLoggingDose: Bool

    // MARK: - Seams
    private weak var delegate: BolusEntryViewModelDelegate?
    private let now: () -> Date
    private let screenWidth: CGFloat
    private let debounceIntervalMilliseconds: Int
    private let uuidProvider: () -> String
    private let carbEntryDateFormatter: DateFormatter
    
    // MARK: - Initialization

    init(
        delegate: BolusEntryViewModelDelegate,
        now: @escaping () -> Date = { Date() },
        screenWidth: CGFloat = UIScreen.main.bounds.width,
        debounceIntervalMilliseconds: Int = 400,
        uuidProvider: @escaping () -> String = { UUID().uuidString },
        timeZone: TimeZone? = nil,
        originalCarbEntry: StoredCarbEntry? = nil,
        potentialCarbEntry: NewCarbEntry? = nil,
        selectedCarbAbsorptionTimeEmoji: String? = nil,
        isManualGlucoseEntryEnabled: Bool = false,
        supportedInsulinModels: SupportedInsulinModelSettings? = nil
    ) {
        self.delegate = delegate
        self.now = now
        self.screenWidth = screenWidth
        self.debounceIntervalMilliseconds = debounceIntervalMilliseconds
        self.uuidProvider = uuidProvider
        self.carbEntryDateFormatter = DateFormatter()
        self.carbEntryDateFormatter.dateStyle = .none
        self.carbEntryDateFormatter.timeStyle = .short
        if let timeZone = timeZone {
            self.carbEntryDateFormatter.timeZone = timeZone
        }
        
        self.originalCarbEntry = originalCarbEntry
        self.potentialCarbEntry = potentialCarbEntry
        self.selectedCarbAbsorptionTimeEmoji = selectedCarbAbsorptionTimeEmoji
        self.insulinModelStringPickerOptions = []
        self.isLoggingDose = supportedInsulinModels != nil

        self.isManualGlucoseEntryEnabled = isManualGlucoseEntryEnabled
        
        self.chartDateInterval = DateInterval(start: Date(timeInterval: .hours(-1), since: now()), duration: .hours(7))
        
        self.dosingDecision.originalCarbEntry = originalCarbEntry

        findInsulinModelPickerOptions(supportedInsulinModels)
        observeLoopUpdates()
        observeEnteredBolusChanges()
        observeEnteredManualGlucoseChanges()
        observeElapsedTime()
        observeRecommendedBolusChanges()
        observeInsulinModelChanges()
        observeDoseDateChanges()

        update()
    }
    
    private func findInsulinModelPickerOptions(_ allowedModels: SupportedInsulinModelSettings?) {
<<<<<<< HEAD
        insulinModelStringPickerOptions.append(InsulinModelCategory.rapidActing.title)

        if let allowedModels = allowedModels, allowedModels.fiaspModelEnabled {
            insulinModelStringPickerOptions.append(InsulinModelCategory.fiasp.title)
=======
        insulinModelStringPickerOptions.append(InsulinType.rapidActing.title)

        if let allowedModels = allowedModels, allowedModels.fiaspModelEnabled {
            insulinModelStringPickerOptions.append(InsulinType.fiasp.title)
>>>>>>> 44dcf816
        }
        
        selectedInsulinModelIndex = startingPickerIndex
    }
    
    var startingPickerIndex: Int {
<<<<<<< HEAD
        if let pumpInsulinCategory = categoryFor(insulinModel: delegate?.insulinModel), case .fiasp = pumpInsulinCategory {
            if let indexToStartOn = insulinModelStringPickerOptions.firstIndex(of: pumpInsulinCategory.title) {
=======
        if let pumpInsulinType = typeFor(insulinModel: delegate?.insulinModel), case .fiasp = pumpInsulinType {
            if let indexToStartOn = insulinModelStringPickerOptions.firstIndex(of: pumpInsulinType.title) {
>>>>>>> 44dcf816
                return indexToStartOn
            }
        }
        
        return 0
    }

    private func observeLoopUpdates() {
        NotificationCenter.default
            .publisher(for: .LoopDataUpdated)
            .receive(on: DispatchQueue.main)
            .sink { [weak self] _ in self?.update() }
            .store(in: &cancellables)
    }

    private func observeEnteredBolusChanges() {
        $enteredBolus
            .removeDuplicates()
            .debounce(for: .milliseconds(debounceIntervalMilliseconds), scheduler: RunLoop.main)
            .sink { [weak self] _ in
                self?.delegate?.withLoopState { [weak self] state in
                    self?.updatePredictedGlucoseValues(from: state)
                }
            }
            .store(in: &cancellables)
    }

    private func observeRecommendedBolusChanges() {
        $recommendedBolus
            .removeDuplicates()
            .debounce(for: .milliseconds(debounceIntervalMilliseconds), scheduler: RunLoop.main)
            .sink { [weak self] _ in
                self?.setRecommendedBolus()
            }
            .store(in: &cancellables)
    }

    private func observeEnteredManualGlucoseChanges() {
        $enteredManualGlucose
            .debounce(for: .milliseconds(debounceIntervalMilliseconds), scheduler: RunLoop.main)
            .sink { [weak self] enteredManualGlucose in
                guard let self = self else { return }

                self.updateManualGlucoseSample(enteredAt: self.now())

                // Clear out any entered bolus whenever the manual entry changes
                self.enteredBolus = HKQuantity(unit: .internationalUnit(), doubleValue: 0)

                self.delegate?.withLoopState { [weak self] state in
                    self?.updatePredictedGlucoseValues(from: state, completion: {
                        // Ensure the manual glucose entry appears on the chart at the same time as the updated prediction
                        self?.updateGlucoseChartValues()
                    })

                    self?.ensurePumpDataIsFresh { [weak self] in
                        self?.updateRecommendedBolusAndNotice(from: state, isUpdatingFromUserInput: true)
                    }
                }
            }
            .store(in: &cancellables)
    }
    
    private func observeInsulinModelChanges() {
        $selectedInsulinModelIndex
            .removeDuplicates()
            .debounce(for: .milliseconds(400), scheduler: RunLoop.main)
            .sink { [weak self] _ in
                self?.delegate?.withLoopState { [weak self] state in
                    self?.updatePredictedGlucoseValues(from: state)
                }
            }
            .store(in: &cancellables)
    }
    
    private func observeDoseDateChanges() {
        $selectedDoseDate
            .removeDuplicates()
            .debounce(for: .milliseconds(400), scheduler: RunLoop.main)
            .sink { [weak self] _ in
                self?.delegate?.withLoopState { [weak self] state in
                    self?.updatePredictedGlucoseValues(from: state)
                }
            }
            .store(in: &cancellables)
    }

    private func observeElapsedTime() {
        // If glucose data is stale, loop status updates cannot be expected to keep presented data fresh.
        // Periodically update the UI to ensure recommendations do not go stale.
        Timer.publish(every: .minutes(5), tolerance: .seconds(15), on: .main, in: .default)
            .autoconnect()
            .receive(on: DispatchQueue.main)
            .sink { [weak self] _ in
                guard let self = self else { return }
                
                self.log.default("5 minutes elapsed on bolus screen; refreshing UI")

                // Update the manual glucose sample's timestamp, which should always be "now"
                self.updateManualGlucoseSample(enteredAt: self.now())
                self.update()
            }
            .store(in: &cancellables)
    }

    // MARK: - View API

    var isBolusRecommended: Bool {
        guard let recommendedBolus = recommendedBolus else {
            return false
        }

        return recommendedBolus.doubleValue(for: .internationalUnit()) > 0
    }

    func setRecommendedBolus() {
        guard isBolusRecommended, !isLoggingDose else { return }
        enteredBolus = recommendedBolus!
        isRefreshingPump = false
        delegate?.withLoopState { [weak self] state in
            self?.updatePredictedGlucoseValues(from: state)
        }
    }

    func saveAndDeliver(onSuccess completion: @escaping () -> Void) {
        guard delegate?.isPumpConfigured ?? false else {
            presentAlert(.noPumpManagerConfigured)
            return
        }

        guard let maximumBolus = maximumBolus else {
            presentAlert(.noMaxBolusConfigured)
            return
        }

        guard enteredBolus <= maximumBolus else {
            presentAlert(.maxBolusExceeded)
            return
        }

        if let manualGlucoseSample = manualGlucoseSample {
            guard LoopConstants.validManualGlucoseEntryRange.contains(manualGlucoseSample.quantity) else {
                presentAlert(.manualGlucoseEntryOutOfAcceptableRange)
                return
            }
        }

        // Authenticate the bolus before saving anything
        if isLoggingDose && enteredBolus.doubleValue(for: .internationalUnit()) > 0 {
            let message = String(format: NSLocalizedString("Authenticate to log %@ Units", comment: "The message displayed during a device authentication prompt to log an insulin dose"), enteredBolusAmountString)
            authenticate(message) {
                switch $0 {
                case .success:
                    self.continueSaving(onSuccess: completion)
                case .failure:
                    break
                }
            }
        } else if enteredBolus.doubleValue(for: .internationalUnit()) > 0 {
            let message = String(format: NSLocalizedString("Authenticate to Bolus %@ Units", comment: "The message displayed during a device authentication prompt for bolus specification"), enteredBolusAmountString)
            authenticate(message) { [weak self] in
                switch $0 {
                case .success:
                    self?.continueSaving(onSuccess: completion)
                case .failure:
                    break
                }
            }
        } else if potentialCarbEntry != nil  { // Allow user to save carbs without bolusing
            continueSaving(onSuccess: completion)
        } else if manualGlucoseSample != nil { // Allow user to save the manual glucose sample without bolusing
            continueSaving(onSuccess: completion)
        } else {
            completion()
        }
    }
    
    private func continueSaving(onSuccess completion: @escaping () -> Void) {
        if isLoggingDose {
            let doseVolume = enteredBolus.doubleValue(for: .internationalUnit())
            guard doseVolume > 0 else {
                completion()
                return
            }

<<<<<<< HEAD
            let insulinModelCategory = selectedInsulinModelCategory

            delegate?.logOutsideInsulinDose(startDate: selectedDoseDate, units: doseVolume, insulinModelCategory: insulinModelCategory)
=======
            let insulinType = selectedInsulinType

            delegate?.logOutsideInsulinDose(startDate: selectedDoseDate, units: doseVolume, insulinType: insulinType)
>>>>>>> 44dcf816
            completion()
        } else if let manualGlucoseSample = manualGlucoseSample {
            isInitiatingSaveOrBolus = true
            delegate?.addGlucoseSamples([manualGlucoseSample]) { result in
                DispatchQueue.main.async {
                    switch result {
                    case .success(let glucoseValues):
                        self.dosingDecision.manualGlucose = glucoseValues.first
                        self.saveCarbsAndDeliverBolus(onSuccess: completion)
                    case .failure(let error):
                        self.isInitiatingSaveOrBolus = false
                        self.presentAlert(.manualGlucoseEntryPersistenceFailure)
                        self.log.error("Failed to add manual glucose entry: %{public}@", String(describing: error))
                    }
                }
            }
        } else {
            self.dosingDecision.manualGlucose = nil
            saveCarbsAndDeliverBolus(onSuccess: completion)
        }
    }

    private func saveCarbsAndDeliverBolus(onSuccess completion: @escaping () -> Void) {
        guard let carbEntry = potentialCarbEntry else {
            dosingDecision.carbEntry = nil
            deliverBolus(onSuccess: completion)
            return
        }

        if originalCarbEntry == nil {
            let interaction = INInteraction(intent: NewCarbEntryIntent(), response: nil)
            interaction.donate { [weak self] (error) in
                if let error = error {
                    self?.log.error("Failed to donate intent: %{public}@", String(describing: error))
                }
            }
        }

        isInitiatingSaveOrBolus = true
        delegate?.addCarbEntry(carbEntry, replacing: originalCarbEntry) { result in
            DispatchQueue.main.async {
                switch result {
                case .success(let storedCarbEntry):
                    self.dosingDecision.carbEntry = storedCarbEntry
                    self.deliverBolus(onSuccess: completion)
                case .failure(let error):
                    self.isInitiatingSaveOrBolus = false
                    self.presentAlert(.carbEntryPersistenceFailure)
                    self.log.error("Failed to add carb entry: %{public}@", String(describing: error))
                }
            }
        }
    }

    private func deliverBolus(onSuccess completion: @escaping () -> Void) {
        let now = self.now()
        let bolusVolume = enteredBolus.doubleValue(for: .internationalUnit())

        dosingDecision.requestedBolus = bolusVolume
        delegate?.storeBolusDosingDecision(dosingDecision, withDate: now)

        guard bolusVolume > 0 else {
            completion()
            return
        }

        isInitiatingSaveOrBolus = true
        savedPreMealOverride = nil
        // TODO: should we pass along completion or not???
        delegate?.enactBolus(units: bolusVolume, at: now, completion: { _ in })
        completion()
    }

    private func presentAlert(_ alert: Alert) {
        dispatchPrecondition(condition: .onQueue(.main))

        // As of iOS 13.6 / Xcode 11.6, swapping out an alert while one is active crashes SwiftUI.
        guard activeAlert == nil else {
            return
        }

        activeAlert = alert
    }

    private lazy var bolusVolumeFormatter = QuantityFormatter(for: .internationalUnit())

    private lazy var absorptionTimeFormatter: DateComponentsFormatter = {
        let formatter = DateComponentsFormatter()
        formatter.collapsesLargestUnit = true
        formatter.unitsStyle = .abbreviated
        formatter.allowsFractionalUnits = true
        formatter.allowedUnits = [.hour, .minute]
        return formatter
    }()

    var enteredBolusAmountString: String {
        let bolusVolume = enteredBolus.doubleValue(for: .internationalUnit())
        return bolusVolumeFormatter.numberFormatter.string(from: bolusVolume) ?? String(bolusVolume)
    }

    var maximumBolusAmountString: String? {
        guard let maxBolusVolume = maximumBolus?.doubleValue(for: .internationalUnit()) else {
            return nil
        }
        return bolusVolumeFormatter.numberFormatter.string(from: maxBolusVolume) ?? String(maxBolusVolume)
    }

    var carbEntryAmountAndEmojiString: String? {
        guard
            let potentialCarbEntry = potentialCarbEntry,
            let carbAmountString = QuantityFormatter(for: .gram()).string(from: potentialCarbEntry.quantity, for: .gram())
        else {
            return nil
        }

        if let emoji = potentialCarbEntry.foodType ?? selectedCarbAbsorptionTimeEmoji {
            return String(format: NSLocalizedString("%1$@ %2$@", comment: "Format string combining carb entry quantity and absorption time emoji"), carbAmountString, emoji)
        } else {
            return carbAmountString
        }
    }

    var carbEntryDateAndAbsorptionTimeString: String? {
        guard let potentialCarbEntry = potentialCarbEntry else {
            return nil
        }

        let entryTimeString = carbEntryDateFormatter.string(from: potentialCarbEntry.startDate)

        if let absorptionTime = potentialCarbEntry.absorptionTime, let absorptionTimeString = absorptionTimeFormatter.string(from: absorptionTime) {
            return String(format: NSLocalizedString("%1$@ + %2$@", comment: "Format string combining carb entry time and absorption time"), entryTimeString, absorptionTimeString)
        } else {
            return entryTimeString
        }
    }

    // MARK: - Data upkeep

    private func updateManualGlucoseSample(enteredAt entryDate: Date) {
        dispatchPrecondition(condition: .onQueue(.main))

        manualGlucoseSample = enteredManualGlucose.map { quantity in
            NewGlucoseSample(
                date: entryDate,
                quantity: quantity,
                isDisplayOnly: false,
                wasUserEntered: true,
                syncIdentifier: uuidProvider()
            )
        }
    }

    private func update() {
        dispatchPrecondition(condition: .onQueue(.main))

        // Prevent any UI updates after a bolus has been initiated.
        guard !isInitiatingSaveOrBolus else { return }

        disableManualGlucoseEntryIfNecessary()
        updateChartDateInterval()
        updateStoredGlucoseValues()
        updateFromLoopState()
        updateActiveInsulin()
    }

    private func disableManualGlucoseEntryIfNecessary() {
        dispatchPrecondition(condition: .onQueue(.main))

        if isManualGlucoseEntryEnabled, !isGlucoseDataStale {
            isManualGlucoseEntryEnabled = false
            enteredManualGlucose = nil
            manualGlucoseSample = nil
            presentAlert(.glucoseNoLongerStale)
        }
    }

    private func updateStoredGlucoseValues() {
        delegate?.getGlucoseSamples(start: chartDateInterval.start, end: nil) { [weak self] result in
            DispatchQueue.main.async {
                guard let self = self else { return }
                switch result {
                case .failure(let error):
                    self.log.error("Failure getting glucose samples: %{public}@", String(describing: error))
                    self.storedGlucoseValues = []
                case .success(let samples):
                    self.storedGlucoseValues = samples
                }
                self.updateGlucoseChartValues()
            }
        }
    }

    private func updateGlucoseChartValues() {
        dispatchPrecondition(condition: .onQueue(.main))

        var chartGlucoseValues = storedGlucoseValues
        if let manualGlucoseSample = manualGlucoseSample {
            chartGlucoseValues.append(manualGlucoseSample.quantitySample)
        }

        self.glucoseValues = chartGlucoseValues
    }

    /// - NOTE: `completion` is invoked on the main queue after predicted glucose values are updated
    private func updatePredictedGlucoseValues(from state: LoopState, completion: @escaping () -> Void = {}) {
        dispatchPrecondition(condition: .notOnQueue(.main))

<<<<<<< HEAD
        let (manualGlucoseSample, enteredBolus, doseDate, insulinModelCategory) = DispatchQueue.main.sync { (self.manualGlucoseSample, self.enteredBolus, self.selectedDoseDate, self.selectedInsulinModelCategory) }
        
        let enteredBolusDose = DoseEntry(type: .bolus, startDate: doseDate, value: enteredBolus.doubleValue(for: .internationalUnit()), unit: .units, insulinModelCategory: insulinModelCategory)
=======
        let (manualGlucoseSample, enteredBolus, doseDate, insulinType) = DispatchQueue.main.sync { (self.manualGlucoseSample, self.enteredBolus, self.selectedDoseDate, self.selectedInsulinType) }
        
        let enteredBolusDose = DoseEntry(type: .bolus, startDate: doseDate, value: enteredBolus.doubleValue(for: .internationalUnit()), unit: .units, insulinType: insulinType)
>>>>>>> 44dcf816

        let predictedGlucoseValues: [PredictedGlucoseValue]
        do {
            if let manualGlucoseEntry = manualGlucoseSample {
                predictedGlucoseValues = try state.predictGlucoseFromManualGlucose(
                    manualGlucoseEntry,
                    potentialBolus: enteredBolusDose,
                    potentialCarbEntry: potentialCarbEntry,
                    replacingCarbEntry: originalCarbEntry,
                    includingPendingInsulin: true
                )
            } else {
                predictedGlucoseValues = try state.predictGlucose(
                    using: .all,
                    potentialBolus: enteredBolusDose,
                    potentialCarbEntry: potentialCarbEntry,
                    replacingCarbEntry: originalCarbEntry,
                    includingPendingInsulin: true
                )
            }
        } catch {
            predictedGlucoseValues = []
        }

        DispatchQueue.main.async {
            self.predictedGlucoseValues = predictedGlucoseValues
            self.dosingDecision.predictedGlucoseIncludingPendingInsulin = predictedGlucoseValues
            completion()
        }
    }

    private func updateActiveInsulin() {
        delegate?.insulinOnBoard(at: Date()) { [weak self] result in
            guard let self = self else { return }

            DispatchQueue.main.async {
                switch result {
                case .success(let iob):
                    self.activeInsulin = HKQuantity(unit: .internationalUnit(), doubleValue: iob.value)
                    self.dosingDecision.insulinOnBoard = iob
                case .failure:
                    self.activeInsulin = nil
                    self.dosingDecision.insulinOnBoard = nil
                }
            }
        }
    }

    private func updateFromLoopState() {
        delegate?.withLoopState { [weak self] state in
            self?.updatePredictedGlucoseValues(from: state)
            self?.updateCarbsOnBoard(from: state)
            self?.ensurePumpDataIsFresh { [weak self] in
                self?.updateRecommendedBolusAndNotice(from: state, isUpdatingFromUserInput: false)
                DispatchQueue.main.async {
                    self?.updateSettings()
                }
            }
        }
    }

    private func updateCarbsOnBoard(from state: LoopState) {
        delegate?.carbsOnBoard(at: Date(), effectVelocities: state.insulinCounteractionEffects) { result in
            DispatchQueue.main.async {
                switch result {
                case .success(let carbValue):
                    self.activeCarbs = carbValue.quantity
                    self.dosingDecision.carbsOnBoard = carbValue
                case .failure:
                    self.activeCarbs = nil
                    self.dosingDecision.carbsOnBoard = nil
                }
            }
        }
    }

    private func ensurePumpDataIsFresh(then completion: @escaping () -> Void) {
        if !isPumpDataStale {
            completion()
            return
        }
        
        DispatchQueue.main.async {
            // v-- This needs to happen on the main queue
            self.isRefreshingPump = true
            let wrappedCompletion: () -> Void = { [weak self] in
                self?.delegate?.withLoopState { [weak self] _ in
                    // v-- This needs to happen in LoopDataManager's dataQueue
                    completion()
                    // ^v-- Unfortunately, these two things might happen concurrently, so in theory the
                    // completion above may not "complete" by the time we clear isRefreshingPump.  To fix that
                    // would require some very confusing wiring, but I think it is a minor issue.
                    DispatchQueue.main.async {
                        // v-- This needs to happen on the main queue
                        self?.isRefreshingPump = false
                    }
                }
            }
            self.delegate?.ensureCurrentPumpData(completion: wrappedCompletion)
        }
    }
    
    private func updateRecommendedBolusAndNotice(from state: LoopState, isUpdatingFromUserInput: Bool) {
        dispatchPrecondition(condition: .notOnQueue(.main))

        var recommendation: BolusRecommendation?
        let recommendedBolus: HKQuantity?
        let notice: Notice?
        do {
            recommendation = try computeBolusRecommendation(from: state)
            if let recommendation = recommendation {
                recommendedBolus = HKQuantity(unit: .internationalUnit(), doubleValue: recommendation.amount)

                switch recommendation.notice {
                case .glucoseBelowSuspendThreshold:
                    if let suspendThreshold = delegate?.settings.suspendThreshold {
                        notice = .predictedGlucoseBelowSuspendThreshold(suspendThreshold: suspendThreshold.quantity)
                    } else {
                        notice = nil
                    }
                default:
                    notice = nil
                }
            } else {
                recommendedBolus = HKQuantity(unit: .internationalUnit(), doubleValue: 0)
                notice = nil
            }
        } catch {
            recommendedBolus = nil

            switch error {
            case LoopError.missingDataError(.glucose), LoopError.glucoseTooOld:
                notice = .staleGlucoseData
            case LoopError.pumpDataTooOld:
                notice = .stalePumpData
            default:
                notice = nil
            }
        }

        DispatchQueue.main.async {
            let priorRecommendedBolus = self.recommendedBolus
            self.recommendedBolus = recommendedBolus
            self.dosingDecision.recommendedBolus = recommendation
            self.activeNotice = notice

            if priorRecommendedBolus != recommendedBolus,
                self.enteredBolus.doubleValue(for: .internationalUnit()) > 0,
                !self.isInitiatingSaveOrBolus
            {
                self.enteredBolus = HKQuantity(unit: .internationalUnit(), doubleValue: 0)

                if !isUpdatingFromUserInput {
                    self.presentAlert(.recommendationChanged)
                }
            }
        }
    }

    private func computeBolusRecommendation(from state: LoopState) throws -> BolusRecommendation? {
        dispatchPrecondition(condition: .notOnQueue(.main))

        let manualGlucoseSample = DispatchQueue.main.sync { self.manualGlucoseSample }
        if manualGlucoseSample != nil {
            return try state.recommendBolusForManualGlucose(
                manualGlucoseSample!,
                consideringPotentialCarbEntry: potentialCarbEntry,
                replacingCarbEntry: originalCarbEntry
            )
        } else {
            return try state.recommendBolus(
                consideringPotentialCarbEntry: potentialCarbEntry,
                replacingCarbEntry: originalCarbEntry
            )
        }
    }

    private func updateSettings() {
        dispatchPrecondition(condition: .onQueue(.main))
        
        guard let delegate = delegate else {
            return
        }

        glucoseUnit = delegate.preferredGlucoseUnit

        targetGlucoseSchedule = delegate.settings.glucoseTargetRangeSchedule
        // Pre-meal override should be ignored if we have carbs (LOOP-1964)
        preMealOverride = potentialCarbEntry == nil ? delegate.settings.preMealOverride : nil
        scheduleOverride = delegate.settings.scheduleOverride

        if preMealOverride?.hasFinished() == true {
            preMealOverride = nil
        }

        if scheduleOverride?.hasFinished() == true {
            scheduleOverride = nil
        }

        maximumBolus = delegate.settings.maximumBolus.map { maxBolusAmount in
            HKQuantity(unit: .internationalUnit(), doubleValue: maxBolusAmount)
        }

        dosingDecision.scheduleOverride = preMealOverride ?? scheduleOverride
        dosingDecision.glucoseTargetRangeSchedule = targetGlucoseSchedule
        if scheduleOverride != nil || preMealOverride != nil {
            dosingDecision.effectiveGlucoseTargetRangeSchedule = delegate.settings.effectiveGlucoseTargetRangeSchedule(presumingMealEntry: potentialCarbEntry != nil)
        } else {
            dosingDecision.effectiveGlucoseTargetRangeSchedule = nil
        }
    }

    private func updateChartDateInterval() {
        dispatchPrecondition(condition: .onQueue(.main))

        // How far back should we show data? Use the screen size as a guide.
        let viewMarginInset: CGFloat = 14
        let availableWidth = screenWidth - chartManager.fixedHorizontalMargin - 2 * viewMarginInset

        let totalHours = floor(Double(availableWidth / LoopConstants.minimumChartWidthPerHour))
        let futureHours = ceil((delegate?.insulinModel?.effectDuration ?? .hours(4)).hours)
        let historyHours = max(LoopConstants.statusChartMinimumHistoryDisplay.hours, totalHours - futureHours)

        let date = Date(timeInterval: -TimeInterval(hours: historyHours), since: now())
        let chartStartDate = Calendar.current.nextDate(
            after: date,
            matching: DateComponents(minute: 0),
            matchingPolicy: .strict,
            direction: .backward
        ) ?? date

        chartDateInterval = DateInterval(start: chartStartDate, duration: .hours(totalHours))
    }
}

extension BolusEntryViewModel.Alert: Identifiable {
    var id: Self { self }
}

// MARK: Helpers
extension BolusEntryViewModel {
    
    var isGlucoseDataStale: Bool {
        guard let latestGlucoseDataDate = delegate?.mostRecentGlucoseDataDate else { return true }
        return now().timeIntervalSince(latestGlucoseDataDate) > LoopCoreConstants.inputDataRecencyInterval
    }
    
    var isPumpDataStale: Bool {
        guard let latestPumpDataDate = delegate?.mostRecentPumpDataDate else { return true }
        return now().timeIntervalSince(latestPumpDataDate) > LoopCoreConstants.inputDataRecencyInterval
    }

    var isManualGlucosePromptVisible: Bool {
        activeNotice == .staleGlucoseData && !isManualGlucoseEntryEnabled
    }
    
    var isNoticeVisible: Bool {
        if activeNotice == nil {
            return false
        } else if activeNotice != .staleGlucoseData {
            return true
        } else {
            return !isManualGlucoseEntryEnabled
        }
    }
    
    private var hasBolusEntryReadyToDeliver: Bool {
        enteredBolus.doubleValue(for: .internationalUnit()) != 0
    }

    private var hasDataToSave: Bool {
        enteredManualGlucose != nil || potentialCarbEntry != nil
    }

    enum ButtonChoice { case manualGlucoseEntry, actionButton }
    var primaryButton: ButtonChoice {
        if !isManualGlucosePromptVisible { return .actionButton }
        if hasBolusEntryReadyToDeliver { return .actionButton }
        return .manualGlucoseEntry
    }
    
    enum ActionButtonAction {
        case saveWithoutBolusing
        case saveAndDeliver
        case enterBolus
        case deliver
        case logging
    }
    
    var actionButtonAction: ActionButtonAction {
        if isLoggingDose {
            return .logging
        }
        
        switch (hasDataToSave, hasBolusEntryReadyToDeliver) {
        case (true, true): return .saveAndDeliver
        case (true, false): return .saveWithoutBolusing
        case (false, true): return .deliver
        case (false, false): return .enterBolus
        }
    }

<<<<<<< HEAD
    func categoryFor(insulinModel: InsulinModel?) -> InsulinModelCategory? {
=======
    func typeFor(insulinModel: InsulinModel?) -> InsulinType? {
>>>>>>> 44dcf816
        guard let insulinModel = insulinModel else {
            return nil
        }
        
        if let exponential = insulinModel as? ExponentialInsulinModelPreset, case .fiasp = exponential {
            return .fiasp
        }
        
        return .rapidActing
    }
    
<<<<<<< HEAD
    func categoryFor(title: String) -> InsulinModelCategory? {
        if title == "No Associated Model" {
            return InsulinModelCategory.none
=======
    func typeFor(title: String) -> InsulinType? {
        if title == "No Associated Model" {
            return InsulinType.none
>>>>>>> 44dcf816
        }
        if title == "Rapid Acting" {
            return .rapidActing
        }
        if title == "Fiasp" {
            return .fiasp
        }
        return nil
    }
}<|MERGE_RESOLUTION|>--- conflicted
+++ resolved
@@ -30,11 +30,7 @@
     
     func enactBolus(units: Double, at startDate: Date, completion: @escaping (_ error: Error?) -> Void)
     
-<<<<<<< HEAD
-    func logOutsideInsulinDose(startDate: Date, units: Double, insulinModelCategory: InsulinModelCategory?)
-=======
     func logOutsideInsulinDose(startDate: Date, units: Double, insulinType: InsulinType?)
->>>>>>> 44dcf816
 
     func getGlucoseSamples(start: Date?, end: Date?, completion: @escaping (_ samples: Swift.Result<[StoredGlucoseSample], Error>) -> Void)
 
@@ -127,13 +123,8 @@
     @Published var selectedInsulinModelIndex: Int = 0
     
     // Return nil if we aren't logging a dose so the bolus is annotated with the correct insulin model
-<<<<<<< HEAD
-    var selectedInsulinModelCategory: InsulinModelCategory? {
-        return isLoggingDose ? categoryFor(title: insulinModelStringPickerOptions[selectedInsulinModelIndex]) : nil
-=======
     var selectedInsulinType: InsulinType? {
         return isLoggingDose ? typeFor(title: insulinModelStringPickerOptions[selectedInsulinModelIndex]) : nil
->>>>>>> 44dcf816
     }
     @Published var selectedDoseDate: Date = Date()
     
@@ -201,30 +192,18 @@
     }
     
     private func findInsulinModelPickerOptions(_ allowedModels: SupportedInsulinModelSettings?) {
-<<<<<<< HEAD
-        insulinModelStringPickerOptions.append(InsulinModelCategory.rapidActing.title)
-
-        if let allowedModels = allowedModels, allowedModels.fiaspModelEnabled {
-            insulinModelStringPickerOptions.append(InsulinModelCategory.fiasp.title)
-=======
         insulinModelStringPickerOptions.append(InsulinType.rapidActing.title)
 
         if let allowedModels = allowedModels, allowedModels.fiaspModelEnabled {
             insulinModelStringPickerOptions.append(InsulinType.fiasp.title)
->>>>>>> 44dcf816
         }
         
         selectedInsulinModelIndex = startingPickerIndex
     }
     
     var startingPickerIndex: Int {
-<<<<<<< HEAD
-        if let pumpInsulinCategory = categoryFor(insulinModel: delegate?.insulinModel), case .fiasp = pumpInsulinCategory {
-            if let indexToStartOn = insulinModelStringPickerOptions.firstIndex(of: pumpInsulinCategory.title) {
-=======
         if let pumpInsulinType = typeFor(insulinModel: delegate?.insulinModel), case .fiasp = pumpInsulinType {
             if let indexToStartOn = insulinModelStringPickerOptions.firstIndex(of: pumpInsulinType.title) {
->>>>>>> 44dcf816
                 return indexToStartOn
             }
         }
@@ -409,15 +388,9 @@
                 return
             }
 
-<<<<<<< HEAD
-            let insulinModelCategory = selectedInsulinModelCategory
-
-            delegate?.logOutsideInsulinDose(startDate: selectedDoseDate, units: doseVolume, insulinModelCategory: insulinModelCategory)
-=======
             let insulinType = selectedInsulinType
 
             delegate?.logOutsideInsulinDose(startDate: selectedDoseDate, units: doseVolume, insulinType: insulinType)
->>>>>>> 44dcf816
             completion()
         } else if let manualGlucoseSample = manualGlucoseSample {
             isInitiatingSaveOrBolus = true
@@ -625,15 +598,9 @@
     private func updatePredictedGlucoseValues(from state: LoopState, completion: @escaping () -> Void = {}) {
         dispatchPrecondition(condition: .notOnQueue(.main))
 
-<<<<<<< HEAD
-        let (manualGlucoseSample, enteredBolus, doseDate, insulinModelCategory) = DispatchQueue.main.sync { (self.manualGlucoseSample, self.enteredBolus, self.selectedDoseDate, self.selectedInsulinModelCategory) }
-        
-        let enteredBolusDose = DoseEntry(type: .bolus, startDate: doseDate, value: enteredBolus.doubleValue(for: .internationalUnit()), unit: .units, insulinModelCategory: insulinModelCategory)
-=======
         let (manualGlucoseSample, enteredBolus, doseDate, insulinType) = DispatchQueue.main.sync { (self.manualGlucoseSample, self.enteredBolus, self.selectedDoseDate, self.selectedInsulinType) }
         
         let enteredBolusDose = DoseEntry(type: .bolus, startDate: doseDate, value: enteredBolus.doubleValue(for: .internationalUnit()), unit: .units, insulinType: insulinType)
->>>>>>> 44dcf816
 
         let predictedGlucoseValues: [PredictedGlucoseValue]
         do {
@@ -936,11 +903,7 @@
         }
     }
 
-<<<<<<< HEAD
-    func categoryFor(insulinModel: InsulinModel?) -> InsulinModelCategory? {
-=======
     func typeFor(insulinModel: InsulinModel?) -> InsulinType? {
->>>>>>> 44dcf816
         guard let insulinModel = insulinModel else {
             return nil
         }
@@ -952,15 +915,9 @@
         return .rapidActing
     }
     
-<<<<<<< HEAD
-    func categoryFor(title: String) -> InsulinModelCategory? {
-        if title == "No Associated Model" {
-            return InsulinModelCategory.none
-=======
     func typeFor(title: String) -> InsulinType? {
         if title == "No Associated Model" {
             return InsulinType.none
->>>>>>> 44dcf816
         }
         if title == "Rapid Acting" {
             return .rapidActing
